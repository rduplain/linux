--- conflicted
+++ resolved
@@ -993,11 +993,7 @@
   "^sst,.*":
     description: Silicon Storage Technology, Inc.
   "^sstar,.*":
-<<<<<<< HEAD
-    description: Xiamen Xingchen(SigmaStar) Technology Co., Ltd. 
-=======
     description: Xiamen Xingchen(SigmaStar) Technology Co., Ltd.
->>>>>>> d012a719
       (formerly part of MStar Semiconductor, Inc.)
   "^st,.*":
     description: STMicroelectronics
