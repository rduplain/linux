--- conflicted
+++ resolved
@@ -1863,11 +1863,7 @@
 			 * changed when hugepage migrations to device private
 			 * memory are supported.
 			 */
-<<<<<<< HEAD
-			subpage = page;
-=======
 			subpage = &folio->page;
->>>>>>> 2a3c4bce
 		} else if (PageHWPoison(subpage)) {
 			pteval = swp_entry_to_pte(make_hwpoison_entry(subpage));
 			if (folio_test_hugetlb(folio)) {
