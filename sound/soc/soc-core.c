/*
 * soc-core.c  --  ALSA SoC Audio Layer
 *
 * Copyright 2005 Wolfson Microelectronics PLC.
 * Copyright 2005 Openedhand Ltd.
 * Copyright (C) 2010 Slimlogic Ltd.
 * Copyright (C) 2010 Texas Instruments Inc.
 *
 * Author: Liam Girdwood <lrg@slimlogic.co.uk>
 *         with code, comments and ideas from :-
 *         Richard Purdie <richard@openedhand.com>
 *
 *  This program is free software; you can redistribute  it and/or modify it
 *  under  the terms of  the GNU General  Public License as published by the
 *  Free Software Foundation;  either version 2 of the  License, or (at your
 *  option) any later version.
 *
 *  TODO:
 *   o Add hw rules to enforce rates, etc.
 *   o More testing with other codecs/machines.
 *   o Add more codecs and platforms to ensure good API coverage.
 *   o Support TDM on PCM and I2S
 */

#include <linux/module.h>
#include <linux/moduleparam.h>
#include <linux/init.h>
#include <linux/delay.h>
#include <linux/pm.h>
#include <linux/bitops.h>
#include <linux/debugfs.h>
#include <linux/platform_device.h>
#include <linux/pinctrl/consumer.h>
#include <linux/ctype.h>
#include <linux/slab.h>
#include <linux/of.h>
#include <sound/core.h>
#include <sound/jack.h>
#include <sound/pcm.h>
#include <sound/pcm_params.h>
#include <sound/soc.h>
#include <sound/soc-dpcm.h>
#include <sound/initval.h>

#define CREATE_TRACE_POINTS
#include <trace/events/asoc.h>

#define NAME_SIZE	32

#ifdef CONFIG_DEBUG_FS
struct dentry *snd_soc_debugfs_root;
EXPORT_SYMBOL_GPL(snd_soc_debugfs_root);
#endif

static DEFINE_MUTEX(client_mutex);
static LIST_HEAD(platform_list);
static LIST_HEAD(codec_list);
static LIST_HEAD(component_list);

/*
 * This is a timeout to do a DAPM powerdown after a stream is closed().
 * It can be used to eliminate pops between different playback streams, e.g.
 * between two audio tracks.
 */
static int pmdown_time = 5000;
module_param(pmdown_time, int, 0);
MODULE_PARM_DESC(pmdown_time, "DAPM stream powerdown time (msecs)");

/* returns the minimum number of bytes needed to represent
 * a particular given value */
static int min_bytes_needed(unsigned long val)
{
	int c = 0;
	int i;

	for (i = (sizeof val * 8) - 1; i >= 0; --i, ++c)
		if (val & (1UL << i))
			break;
	c = (sizeof val * 8) - c;
	if (!c || (c % 8))
		c = (c + 8) / 8;
	else
		c /= 8;
	return c;
}

/* fill buf which is 'len' bytes with a formatted
 * string of the form 'reg: value\n' */
static int format_register_str(struct snd_soc_codec *codec,
			       unsigned int reg, char *buf, size_t len)
{
	int wordsize = min_bytes_needed(codec->driver->reg_cache_size) * 2;
	int regsize = codec->driver->reg_word_size * 2;
	int ret;
	char tmpbuf[len + 1];
	char regbuf[regsize + 1];

	/* since tmpbuf is allocated on the stack, warn the callers if they
	 * try to abuse this function */
	WARN_ON(len > 63);

	/* +2 for ': ' and + 1 for '\n' */
	if (wordsize + regsize + 2 + 1 != len)
		return -EINVAL;

	ret = snd_soc_read(codec, reg);
	if (ret < 0) {
		memset(regbuf, 'X', regsize);
		regbuf[regsize] = '\0';
	} else {
		snprintf(regbuf, regsize + 1, "%.*x", regsize, ret);
	}

	/* prepare the buffer */
	snprintf(tmpbuf, len + 1, "%.*x: %s\n", wordsize, reg, regbuf);
	/* copy it back to the caller without the '\0' */
	memcpy(buf, tmpbuf, len);

	return 0;
}

/* codec register dump */
static ssize_t soc_codec_reg_show(struct snd_soc_codec *codec, char *buf,
				  size_t count, loff_t pos)
{
	int i, step = 1;
	int wordsize, regsize;
	int len;
	size_t total = 0;
	loff_t p = 0;

	wordsize = min_bytes_needed(codec->driver->reg_cache_size) * 2;
	regsize = codec->driver->reg_word_size * 2;

	len = wordsize + regsize + 2 + 1;

	if (!codec->driver->reg_cache_size)
		return 0;

	if (codec->driver->reg_cache_step)
		step = codec->driver->reg_cache_step;

	for (i = 0; i < codec->driver->reg_cache_size; i += step) {
		/* only support larger than PAGE_SIZE bytes debugfs
		 * entries for the default case */
		if (p >= pos) {
			if (total + len >= count - 1)
				break;
			format_register_str(codec, i, buf + total, len);
			total += len;
		}
		p += len;
	}

	total = min(total, count - 1);

	return total;
}

static ssize_t codec_reg_show(struct device *dev,
	struct device_attribute *attr, char *buf)
{
	struct snd_soc_pcm_runtime *rtd = dev_get_drvdata(dev);

	return soc_codec_reg_show(rtd->codec, buf, PAGE_SIZE, 0);
}

static DEVICE_ATTR(codec_reg, 0444, codec_reg_show, NULL);

static ssize_t pmdown_time_show(struct device *dev,
				struct device_attribute *attr, char *buf)
{
	struct snd_soc_pcm_runtime *rtd = dev_get_drvdata(dev);

	return sprintf(buf, "%ld\n", rtd->pmdown_time);
}

static ssize_t pmdown_time_set(struct device *dev,
			       struct device_attribute *attr,
			       const char *buf, size_t count)
{
	struct snd_soc_pcm_runtime *rtd = dev_get_drvdata(dev);
	int ret;

	ret = kstrtol(buf, 10, &rtd->pmdown_time);
	if (ret)
		return ret;

	return count;
}

static DEVICE_ATTR(pmdown_time, 0644, pmdown_time_show, pmdown_time_set);

static struct attribute *soc_dev_attrs[] = {
	&dev_attr_codec_reg.attr,
	&dev_attr_pmdown_time.attr,
	NULL
};

static umode_t soc_dev_attr_is_visible(struct kobject *kobj,
				       struct attribute *attr, int idx)
{
	struct device *dev = kobj_to_dev(kobj);
	struct snd_soc_pcm_runtime *rtd = dev_get_drvdata(dev);

	if (attr == &dev_attr_pmdown_time.attr)
		return attr->mode; /* always visible */
	return rtd->codec ? attr->mode : 0; /* enabled only with codec */
}

static const struct attribute_group soc_dapm_dev_group = {
	.attrs = soc_dapm_dev_attrs,
	.is_visible = soc_dev_attr_is_visible,
};

static const struct attribute_group soc_dev_roup = {
	.attrs = soc_dev_attrs,
	.is_visible = soc_dev_attr_is_visible,
};

static const struct attribute_group *soc_dev_attr_groups[] = {
	&soc_dapm_dev_group,
	&soc_dev_roup,
	NULL
};

#ifdef CONFIG_DEBUG_FS
static ssize_t codec_reg_read_file(struct file *file, char __user *user_buf,
				   size_t count, loff_t *ppos)
{
	ssize_t ret;
	struct snd_soc_codec *codec = file->private_data;
	char *buf;

	if (*ppos < 0 || !count)
		return -EINVAL;

	buf = kmalloc(count, GFP_KERNEL);
	if (!buf)
		return -ENOMEM;

	ret = soc_codec_reg_show(codec, buf, count, *ppos);
	if (ret >= 0) {
		if (copy_to_user(user_buf, buf, ret)) {
			kfree(buf);
			return -EFAULT;
		}
		*ppos += ret;
	}

	kfree(buf);
	return ret;
}

static ssize_t codec_reg_write_file(struct file *file,
		const char __user *user_buf, size_t count, loff_t *ppos)
{
	char buf[32];
	size_t buf_size;
	char *start = buf;
	unsigned long reg, value;
	struct snd_soc_codec *codec = file->private_data;
	int ret;

	buf_size = min(count, (sizeof(buf)-1));
	if (copy_from_user(buf, user_buf, buf_size))
		return -EFAULT;
	buf[buf_size] = 0;

	while (*start == ' ')
		start++;
	reg = simple_strtoul(start, &start, 16);
	while (*start == ' ')
		start++;
	ret = kstrtoul(start, 16, &value);
	if (ret)
		return ret;

	/* Userspace has been fiddling around behind the kernel's back */
	add_taint(TAINT_USER, LOCKDEP_NOW_UNRELIABLE);

	snd_soc_write(codec, reg, value);
	return buf_size;
}

static const struct file_operations codec_reg_fops = {
	.open = simple_open,
	.read = codec_reg_read_file,
	.write = codec_reg_write_file,
	.llseek = default_llseek,
};

static void soc_init_component_debugfs(struct snd_soc_component *component)
{
	if (!component->card->debugfs_card_root)
		return;

	if (component->debugfs_prefix) {
		char *name;

		name = kasprintf(GFP_KERNEL, "%s:%s",
			component->debugfs_prefix, component->name);
		if (name) {
			component->debugfs_root = debugfs_create_dir(name,
				component->card->debugfs_card_root);
			kfree(name);
		}
	} else {
		component->debugfs_root = debugfs_create_dir(component->name,
				component->card->debugfs_card_root);
	}

	if (!component->debugfs_root) {
		dev_warn(component->dev,
			"ASoC: Failed to create component debugfs directory\n");
		return;
	}

	snd_soc_dapm_debugfs_init(snd_soc_component_get_dapm(component),
		component->debugfs_root);

	if (component->init_debugfs)
		component->init_debugfs(component);
}

static void soc_cleanup_component_debugfs(struct snd_soc_component *component)
{
	debugfs_remove_recursive(component->debugfs_root);
}

static void soc_init_codec_debugfs(struct snd_soc_component *component)
{
	struct snd_soc_codec *codec = snd_soc_component_to_codec(component);

	codec->debugfs_reg = debugfs_create_file("codec_reg", 0644,
						 codec->component.debugfs_root,
						 codec, &codec_reg_fops);
	if (!codec->debugfs_reg)
		dev_warn(codec->dev,
			"ASoC: Failed to create codec register debugfs file\n");
}

static ssize_t codec_list_read_file(struct file *file, char __user *user_buf,
				    size_t count, loff_t *ppos)
{
	char *buf = kmalloc(PAGE_SIZE, GFP_KERNEL);
	ssize_t len, ret = 0;
	struct snd_soc_codec *codec;

	if (!buf)
		return -ENOMEM;

	mutex_lock(&client_mutex);

	list_for_each_entry(codec, &codec_list, list) {
		len = snprintf(buf + ret, PAGE_SIZE - ret, "%s\n",
			       codec->component.name);
		if (len >= 0)
			ret += len;
		if (ret > PAGE_SIZE) {
			ret = PAGE_SIZE;
			break;
		}
	}

	mutex_unlock(&client_mutex);

	if (ret >= 0)
		ret = simple_read_from_buffer(user_buf, count, ppos, buf, ret);

	kfree(buf);

	return ret;
}

static const struct file_operations codec_list_fops = {
	.read = codec_list_read_file,
	.llseek = default_llseek,/* read accesses f_pos */
};

static ssize_t dai_list_read_file(struct file *file, char __user *user_buf,
				  size_t count, loff_t *ppos)
{
	char *buf = kmalloc(PAGE_SIZE, GFP_KERNEL);
	ssize_t len, ret = 0;
	struct snd_soc_component *component;
	struct snd_soc_dai *dai;

	if (!buf)
		return -ENOMEM;

	mutex_lock(&client_mutex);

	list_for_each_entry(component, &component_list, list) {
		list_for_each_entry(dai, &component->dai_list, list) {
			len = snprintf(buf + ret, PAGE_SIZE - ret, "%s\n",
				dai->name);
			if (len >= 0)
				ret += len;
			if (ret > PAGE_SIZE) {
				ret = PAGE_SIZE;
				break;
			}
		}
	}

	mutex_unlock(&client_mutex);

	ret = simple_read_from_buffer(user_buf, count, ppos, buf, ret);

	kfree(buf);

	return ret;
}

static const struct file_operations dai_list_fops = {
	.read = dai_list_read_file,
	.llseek = default_llseek,/* read accesses f_pos */
};

static ssize_t platform_list_read_file(struct file *file,
				       char __user *user_buf,
				       size_t count, loff_t *ppos)
{
	char *buf = kmalloc(PAGE_SIZE, GFP_KERNEL);
	ssize_t len, ret = 0;
	struct snd_soc_platform *platform;

	if (!buf)
		return -ENOMEM;

	mutex_lock(&client_mutex);

	list_for_each_entry(platform, &platform_list, list) {
		len = snprintf(buf + ret, PAGE_SIZE - ret, "%s\n",
			       platform->component.name);
		if (len >= 0)
			ret += len;
		if (ret > PAGE_SIZE) {
			ret = PAGE_SIZE;
			break;
		}
	}

	mutex_unlock(&client_mutex);

	ret = simple_read_from_buffer(user_buf, count, ppos, buf, ret);

	kfree(buf);

	return ret;
}

static const struct file_operations platform_list_fops = {
	.read = platform_list_read_file,
	.llseek = default_llseek,/* read accesses f_pos */
};

static void soc_init_card_debugfs(struct snd_soc_card *card)
{
	if (!snd_soc_debugfs_root)
		return;

	card->debugfs_card_root = debugfs_create_dir(card->name,
						     snd_soc_debugfs_root);
	if (!card->debugfs_card_root) {
		dev_warn(card->dev,
			 "ASoC: Failed to create card debugfs directory\n");
		return;
	}

	card->debugfs_pop_time = debugfs_create_u32("dapm_pop_time", 0644,
						    card->debugfs_card_root,
						    &card->pop_time);
	if (!card->debugfs_pop_time)
		dev_warn(card->dev,
		       "ASoC: Failed to create pop time debugfs file\n");
}

static void soc_cleanup_card_debugfs(struct snd_soc_card *card)
{
	debugfs_remove_recursive(card->debugfs_card_root);
}


static void snd_soc_debugfs_init(void)
{
	snd_soc_debugfs_root = debugfs_create_dir("asoc", NULL);
	if (IS_ERR(snd_soc_debugfs_root) || !snd_soc_debugfs_root) {
		pr_warn("ASoC: Failed to create debugfs directory\n");
		snd_soc_debugfs_root = NULL;
		return;
	}

	if (!debugfs_create_file("codecs", 0444, snd_soc_debugfs_root, NULL,
				 &codec_list_fops))
		pr_warn("ASoC: Failed to create CODEC list debugfs file\n");

	if (!debugfs_create_file("dais", 0444, snd_soc_debugfs_root, NULL,
				 &dai_list_fops))
		pr_warn("ASoC: Failed to create DAI list debugfs file\n");

	if (!debugfs_create_file("platforms", 0444, snd_soc_debugfs_root, NULL,
				 &platform_list_fops))
		pr_warn("ASoC: Failed to create platform list debugfs file\n");
}

static void snd_soc_debugfs_exit(void)
{
	debugfs_remove_recursive(snd_soc_debugfs_root);
}

#else

#define soc_init_codec_debugfs NULL

static inline void soc_init_component_debugfs(
	struct snd_soc_component *component)
{
}

static inline void soc_cleanup_component_debugfs(
	struct snd_soc_component *component)
{
}

static inline void soc_init_card_debugfs(struct snd_soc_card *card)
{
}

static inline void soc_cleanup_card_debugfs(struct snd_soc_card *card)
{
}

static inline void snd_soc_debugfs_init(void)
{
}

static inline void snd_soc_debugfs_exit(void)
{
}

#endif

struct snd_pcm_substream *snd_soc_get_dai_substream(struct snd_soc_card *card,
		const char *dai_link, int stream)
{
	int i;

	for (i = 0; i < card->num_links; i++) {
		if (card->rtd[i].dai_link->no_pcm &&
			!strcmp(card->rtd[i].dai_link->name, dai_link))
			return card->rtd[i].pcm->streams[stream].substream;
	}
	dev_dbg(card->dev, "ASoC: failed to find dai link %s\n", dai_link);
	return NULL;
}
EXPORT_SYMBOL_GPL(snd_soc_get_dai_substream);

struct snd_soc_pcm_runtime *snd_soc_get_pcm_runtime(struct snd_soc_card *card,
		const char *dai_link)
{
	int i;

	for (i = 0; i < card->num_links; i++) {
		if (!strcmp(card->rtd[i].dai_link->name, dai_link))
			return &card->rtd[i];
	}
	dev_dbg(card->dev, "ASoC: failed to find rtd %s\n", dai_link);
	return NULL;
}
EXPORT_SYMBOL_GPL(snd_soc_get_pcm_runtime);

static void codec2codec_close_delayed_work(struct work_struct *work)
{
	/* Currently nothing to do for c2c links
	 * Since c2c links are internal nodes in the DAPM graph and
	 * don't interface with the outside world or application layer
	 * we don't have to do any special handling on close.
	 */
}

#ifdef CONFIG_PM_SLEEP
/* powers down audio subsystem for suspend */
int snd_soc_suspend(struct device *dev)
{
	struct snd_soc_card *card = dev_get_drvdata(dev);
	struct snd_soc_codec *codec;
	int i, j;

	/* If the card is not initialized yet there is nothing to do */
	if (!card->instantiated)
		return 0;

	/* Due to the resume being scheduled into a workqueue we could
	* suspend before that's finished - wait for it to complete.
	 */
	snd_power_lock(card->snd_card);
	snd_power_wait(card->snd_card, SNDRV_CTL_POWER_D0);
	snd_power_unlock(card->snd_card);

	/* we're going to block userspace touching us until resume completes */
	snd_power_change_state(card->snd_card, SNDRV_CTL_POWER_D3hot);

	/* mute any active DACs */
	for (i = 0; i < card->num_rtd; i++) {

		if (card->rtd[i].dai_link->ignore_suspend)
			continue;

		for (j = 0; j < card->rtd[i].num_codecs; j++) {
			struct snd_soc_dai *dai = card->rtd[i].codec_dais[j];
			struct snd_soc_dai_driver *drv = dai->driver;

			if (drv->ops->digital_mute && dai->playback_active)
				drv->ops->digital_mute(dai, 1);
		}
	}

	/* suspend all pcms */
	for (i = 0; i < card->num_rtd; i++) {
		if (card->rtd[i].dai_link->ignore_suspend)
			continue;

		snd_pcm_suspend_all(card->rtd[i].pcm);
	}

	if (card->suspend_pre)
		card->suspend_pre(card);

	for (i = 0; i < card->num_rtd; i++) {
		struct snd_soc_dai *cpu_dai = card->rtd[i].cpu_dai;

		if (card->rtd[i].dai_link->ignore_suspend)
			continue;

		if (cpu_dai->driver->suspend && !cpu_dai->driver->bus_control)
			cpu_dai->driver->suspend(cpu_dai);
	}

	/* close any waiting streams */
	for (i = 0; i < card->num_rtd; i++)
		flush_delayed_work(&card->rtd[i].delayed_work);

	for (i = 0; i < card->num_rtd; i++) {

		if (card->rtd[i].dai_link->ignore_suspend)
			continue;

		snd_soc_dapm_stream_event(&card->rtd[i],
					  SNDRV_PCM_STREAM_PLAYBACK,
					  SND_SOC_DAPM_STREAM_SUSPEND);

		snd_soc_dapm_stream_event(&card->rtd[i],
					  SNDRV_PCM_STREAM_CAPTURE,
					  SND_SOC_DAPM_STREAM_SUSPEND);
	}

	/* Recheck all endpoints too, their state is affected by suspend */
	dapm_mark_endpoints_dirty(card);
	snd_soc_dapm_sync(&card->dapm);

	/* suspend all CODECs */
	list_for_each_entry(codec, &card->codec_dev_list, card_list) {
		/* If there are paths active then the CODEC will be held with
		 * bias _ON and should not be suspended. */
		if (!codec->suspended) {
			switch (codec->dapm.bias_level) {
			case SND_SOC_BIAS_STANDBY:
				/*
				 * If the CODEC is capable of idle
				 * bias off then being in STANDBY
				 * means it's doing something,
				 * otherwise fall through.
				 */
				if (codec->dapm.idle_bias_off) {
					dev_dbg(codec->dev,
						"ASoC: idle_bias_off CODEC on over suspend\n");
					break;
				}

			case SND_SOC_BIAS_OFF:
				if (codec->driver->suspend)
					codec->driver->suspend(codec);
				codec->suspended = 1;
				if (codec->component.regmap)
					regcache_mark_dirty(codec->component.regmap);
				/* deactivate pins to sleep state */
				pinctrl_pm_select_sleep_state(codec->dev);
				break;
			default:
				dev_dbg(codec->dev,
					"ASoC: CODEC is on over suspend\n");
				break;
			}
		}
	}

	for (i = 0; i < card->num_rtd; i++) {
		struct snd_soc_dai *cpu_dai = card->rtd[i].cpu_dai;

		if (card->rtd[i].dai_link->ignore_suspend)
			continue;

		if (cpu_dai->driver->suspend && cpu_dai->driver->bus_control)
			cpu_dai->driver->suspend(cpu_dai);

		/* deactivate pins to sleep state */
		pinctrl_pm_select_sleep_state(cpu_dai->dev);
	}

	if (card->suspend_post)
		card->suspend_post(card);

	return 0;
}
EXPORT_SYMBOL_GPL(snd_soc_suspend);

/* deferred resume work, so resume can complete before we finished
 * setting our codec back up, which can be very slow on I2C
 */
static void soc_resume_deferred(struct work_struct *work)
{
	struct snd_soc_card *card =
			container_of(work, struct snd_soc_card, deferred_resume_work);
	struct snd_soc_codec *codec;
	int i, j;

	/* our power state is still SNDRV_CTL_POWER_D3hot from suspend time,
	 * so userspace apps are blocked from touching us
	 */

	dev_dbg(card->dev, "ASoC: starting resume work\n");

	/* Bring us up into D2 so that DAPM starts enabling things */
	snd_power_change_state(card->snd_card, SNDRV_CTL_POWER_D2);

	if (card->resume_pre)
		card->resume_pre(card);

	/* resume control bus DAIs */
	for (i = 0; i < card->num_rtd; i++) {
		struct snd_soc_dai *cpu_dai = card->rtd[i].cpu_dai;

		if (card->rtd[i].dai_link->ignore_suspend)
			continue;

		if (cpu_dai->driver->resume && cpu_dai->driver->bus_control)
			cpu_dai->driver->resume(cpu_dai);
	}

	list_for_each_entry(codec, &card->codec_dev_list, card_list) {
		/* If the CODEC was idle over suspend then it will have been
		 * left with bias OFF or STANDBY and suspended so we must now
		 * resume.  Otherwise the suspend was suppressed.
		 */
		if (codec->suspended) {
			switch (codec->dapm.bias_level) {
			case SND_SOC_BIAS_STANDBY:
			case SND_SOC_BIAS_OFF:
				if (codec->driver->resume)
					codec->driver->resume(codec);
				codec->suspended = 0;
				break;
			default:
				dev_dbg(codec->dev,
					"ASoC: CODEC was on over suspend\n");
				break;
			}
		}
	}

	for (i = 0; i < card->num_rtd; i++) {

		if (card->rtd[i].dai_link->ignore_suspend)
			continue;

		snd_soc_dapm_stream_event(&card->rtd[i],
					  SNDRV_PCM_STREAM_PLAYBACK,
					  SND_SOC_DAPM_STREAM_RESUME);

		snd_soc_dapm_stream_event(&card->rtd[i],
					  SNDRV_PCM_STREAM_CAPTURE,
					  SND_SOC_DAPM_STREAM_RESUME);
	}

	/* unmute any active DACs */
	for (i = 0; i < card->num_rtd; i++) {

		if (card->rtd[i].dai_link->ignore_suspend)
			continue;

		for (j = 0; j < card->rtd[i].num_codecs; j++) {
			struct snd_soc_dai *dai = card->rtd[i].codec_dais[j];
			struct snd_soc_dai_driver *drv = dai->driver;

			if (drv->ops->digital_mute && dai->playback_active)
				drv->ops->digital_mute(dai, 0);
		}
	}

	for (i = 0; i < card->num_rtd; i++) {
		struct snd_soc_dai *cpu_dai = card->rtd[i].cpu_dai;

		if (card->rtd[i].dai_link->ignore_suspend)
			continue;

		if (cpu_dai->driver->resume && !cpu_dai->driver->bus_control)
			cpu_dai->driver->resume(cpu_dai);
	}

	if (card->resume_post)
		card->resume_post(card);

	dev_dbg(card->dev, "ASoC: resume work completed\n");

	/* userspace can access us now we are back as we were before */
	snd_power_change_state(card->snd_card, SNDRV_CTL_POWER_D0);

	/* Recheck all endpoints too, their state is affected by suspend */
	dapm_mark_endpoints_dirty(card);
	snd_soc_dapm_sync(&card->dapm);
}

/* powers up audio subsystem after a suspend */
int snd_soc_resume(struct device *dev)
{
	struct snd_soc_card *card = dev_get_drvdata(dev);
	bool bus_control = false;
	int i;

	/* If the card is not initialized yet there is nothing to do */
	if (!card->instantiated)
		return 0;

	/* activate pins from sleep state */
	for (i = 0; i < card->num_rtd; i++) {
		struct snd_soc_pcm_runtime *rtd = &card->rtd[i];
		struct snd_soc_dai **codec_dais = rtd->codec_dais;
		struct snd_soc_dai *cpu_dai = rtd->cpu_dai;
		int j;

		if (cpu_dai->active)
			pinctrl_pm_select_default_state(cpu_dai->dev);

		for (j = 0; j < rtd->num_codecs; j++) {
			struct snd_soc_dai *codec_dai = codec_dais[j];
			if (codec_dai->active)
				pinctrl_pm_select_default_state(codec_dai->dev);
		}
	}

	/*
	 * DAIs that also act as the control bus master might have other drivers
	 * hanging off them so need to resume immediately. Other drivers don't
	 * have that problem and may take a substantial amount of time to resume
	 * due to I/O costs and anti-pop so handle them out of line.
	 */
	for (i = 0; i < card->num_rtd; i++) {
		struct snd_soc_dai *cpu_dai = card->rtd[i].cpu_dai;
		bus_control |= cpu_dai->driver->bus_control;
	}
	if (bus_control) {
		dev_dbg(dev, "ASoC: Resuming control bus master immediately\n");
		soc_resume_deferred(&card->deferred_resume_work);
	} else {
		dev_dbg(dev, "ASoC: Scheduling resume work\n");
		if (!schedule_work(&card->deferred_resume_work))
			dev_err(dev, "ASoC: resume work item may be lost\n");
	}

	return 0;
}
EXPORT_SYMBOL_GPL(snd_soc_resume);
#else
#define snd_soc_suspend NULL
#define snd_soc_resume NULL
#endif

static const struct snd_soc_dai_ops null_dai_ops = {
};

static struct snd_soc_component *soc_find_component(
	const struct device_node *of_node, const char *name)
{
	struct snd_soc_component *component;

	lockdep_assert_held(&client_mutex);

	list_for_each_entry(component, &component_list, list) {
		if (of_node) {
			if (component->dev->of_node == of_node)
				return component;
		} else if (strcmp(component->name, name) == 0) {
			return component;
		}
	}

	return NULL;
}

static struct snd_soc_dai *snd_soc_find_dai(
	const struct snd_soc_dai_link_component *dlc)
{
	struct snd_soc_component *component;
	struct snd_soc_dai *dai;

	lockdep_assert_held(&client_mutex);

	/* Find CPU DAI from registered DAIs*/
	list_for_each_entry(component, &component_list, list) {
		if (dlc->of_node && component->dev->of_node != dlc->of_node)
			continue;
		if (dlc->name && strcmp(component->name, dlc->name))
			continue;
		list_for_each_entry(dai, &component->dai_list, list) {
			if (dlc->dai_name && strcmp(dai->name, dlc->dai_name))
				continue;

			return dai;
		}
	}

	return NULL;
}

static int soc_bind_dai_link(struct snd_soc_card *card, int num)
{
	struct snd_soc_dai_link *dai_link = &card->dai_link[num];
	struct snd_soc_pcm_runtime *rtd = &card->rtd[num];
	struct snd_soc_dai_link_component *codecs = dai_link->codecs;
	struct snd_soc_dai_link_component cpu_dai_component;
	struct snd_soc_dai **codec_dais = rtd->codec_dais;
	struct snd_soc_platform *platform;
	const char *platform_name;
	int i;

	dev_dbg(card->dev, "ASoC: binding %s at idx %d\n", dai_link->name, num);

	cpu_dai_component.name = dai_link->cpu_name;
	cpu_dai_component.of_node = dai_link->cpu_of_node;
	cpu_dai_component.dai_name = dai_link->cpu_dai_name;
	rtd->cpu_dai = snd_soc_find_dai(&cpu_dai_component);
	if (!rtd->cpu_dai) {
		dev_err(card->dev, "ASoC: CPU DAI %s not registered\n",
			dai_link->cpu_dai_name);
		return -EPROBE_DEFER;
	}

	rtd->num_codecs = dai_link->num_codecs;

	/* Find CODEC from registered CODECs */
	for (i = 0; i < rtd->num_codecs; i++) {
		codec_dais[i] = snd_soc_find_dai(&codecs[i]);
		if (!codec_dais[i]) {
			dev_err(card->dev, "ASoC: CODEC DAI %s not registered\n",
				codecs[i].dai_name);
			return -EPROBE_DEFER;
		}
	}

	/* Single codec links expect codec and codec_dai in runtime data */
	rtd->codec_dai = codec_dais[0];
	rtd->codec = rtd->codec_dai->codec;

	/* if there's no platform we match on the empty platform */
	platform_name = dai_link->platform_name;
	if (!platform_name && !dai_link->platform_of_node)
		platform_name = "snd-soc-dummy";

	/* find one from the set of registered platforms */
	list_for_each_entry(platform, &platform_list, list) {
		if (dai_link->platform_of_node) {
			if (platform->dev->of_node !=
			    dai_link->platform_of_node)
				continue;
		} else {
			if (strcmp(platform->component.name, platform_name))
				continue;
		}

		rtd->platform = platform;
	}
	if (!rtd->platform) {
		dev_err(card->dev, "ASoC: platform %s not registered\n",
			dai_link->platform_name);
		return -EPROBE_DEFER;
	}

	card->num_rtd++;

	return 0;
}

static void soc_remove_component(struct snd_soc_component *component)
{
	if (!component->probed)
		return;

	/* This is a HACK and will be removed soon */
	if (component->codec)
		list_del(&component->codec->card_list);

	if (component->remove)
		component->remove(component);

	snd_soc_dapm_free(snd_soc_component_get_dapm(component));

	soc_cleanup_component_debugfs(component);
	component->probed = 0;
	module_put(component->dev->driver->owner);
}

static void soc_remove_dai(struct snd_soc_dai *dai, int order)
{
	int err;

	if (dai && dai->probed &&
			dai->driver->remove_order == order) {
		if (dai->driver->remove) {
			err = dai->driver->remove(dai);
			if (err < 0)
				dev_err(dai->dev,
					"ASoC: failed to remove %s: %d\n",
					dai->name, err);
		}
		dai->probed = 0;
	}
}

static void soc_remove_link_dais(struct snd_soc_card *card, int num, int order)
{
	struct snd_soc_pcm_runtime *rtd = &card->rtd[num];
	int i;

	/* unregister the rtd device */
	if (rtd->dev_registered) {
		device_unregister(rtd->dev);
		rtd->dev_registered = 0;
	}

	/* remove the CODEC DAI */
	for (i = 0; i < rtd->num_codecs; i++)
		soc_remove_dai(rtd->codec_dais[i], order);

	soc_remove_dai(rtd->cpu_dai, order);
}

static void soc_remove_link_components(struct snd_soc_card *card, int num,
				       int order)
{
	struct snd_soc_pcm_runtime *rtd = &card->rtd[num];
	struct snd_soc_dai *cpu_dai = rtd->cpu_dai;
	struct snd_soc_platform *platform = rtd->platform;
	struct snd_soc_component *component;
	int i;

	/* remove the platform */
	if (platform && platform->component.driver->remove_order == order)
		soc_remove_component(&platform->component);

	/* remove the CODEC-side CODEC */
	for (i = 0; i < rtd->num_codecs; i++) {
		component = rtd->codec_dais[i]->component;
		if (component->driver->remove_order == order)
			soc_remove_component(component);
	}

	/* remove any CPU-side CODEC */
	if (cpu_dai) {
		if (cpu_dai->component->driver->remove_order == order)
			soc_remove_component(cpu_dai->component);
	}
}

static void soc_remove_dai_links(struct snd_soc_card *card)
{
	int dai, order;

	for (order = SND_SOC_COMP_ORDER_FIRST; order <= SND_SOC_COMP_ORDER_LAST;
			order++) {
		for (dai = 0; dai < card->num_rtd; dai++)
			soc_remove_link_dais(card, dai, order);
	}

	for (order = SND_SOC_COMP_ORDER_FIRST; order <= SND_SOC_COMP_ORDER_LAST;
			order++) {
		for (dai = 0; dai < card->num_rtd; dai++)
			soc_remove_link_components(card, dai, order);
	}

	card->num_rtd = 0;
}

static void soc_set_name_prefix(struct snd_soc_card *card,
				struct snd_soc_component *component)
{
	int i;

	if (card->codec_conf == NULL)
		return;

	for (i = 0; i < card->num_configs; i++) {
		struct snd_soc_codec_conf *map = &card->codec_conf[i];
		if (map->of_node && component->dev->of_node != map->of_node)
			continue;
		if (map->dev_name && strcmp(component->name, map->dev_name))
			continue;
		component->name_prefix = map->name_prefix;
		break;
	}
}

static int soc_probe_component(struct snd_soc_card *card,
	struct snd_soc_component *component)
{
	struct snd_soc_dapm_context *dapm = snd_soc_component_get_dapm(component);
	struct snd_soc_dai *dai;
	int ret;

	if (component->probed)
		return 0;

	component->card = card;
	dapm->card = card;
	soc_set_name_prefix(card, component);

	if (!try_module_get(component->dev->driver->owner))
		return -ENODEV;

	soc_init_component_debugfs(component);

	if (component->dapm_widgets) {
		ret = snd_soc_dapm_new_controls(dapm, component->dapm_widgets,
			component->num_dapm_widgets);

		if (ret != 0) {
			dev_err(component->dev,
				"Failed to create new controls %d\n", ret);
			goto err_probe;
		}
	}

	list_for_each_entry(dai, &component->dai_list, list) {
		ret = snd_soc_dapm_new_dai_widgets(dapm, dai);
		if (ret != 0) {
			dev_err(component->dev,
				"Failed to create DAI widgets %d\n", ret);
			goto err_probe;
		}
	}

	if (component->probe) {
		ret = component->probe(component);
		if (ret < 0) {
			dev_err(component->dev,
				"ASoC: failed to probe component %d\n", ret);
			goto err_probe;
		}

		WARN(dapm->idle_bias_off &&
			dapm->bias_level != SND_SOC_BIAS_OFF,
			"codec %s can not start from non-off bias with idle_bias_off==1\n",
			component->name);
	}

	if (component->controls)
		snd_soc_add_component_controls(component, component->controls,
				     component->num_controls);
	if (component->dapm_routes)
		snd_soc_dapm_add_routes(dapm, component->dapm_routes,
					component->num_dapm_routes);

	component->probed = 1;
	list_add(&dapm->list, &card->dapm_list);

	/* This is a HACK and will be removed soon */
	if (component->codec)
		list_add(&component->codec->card_list, &card->codec_dev_list);

	return 0;

err_probe:
	soc_cleanup_component_debugfs(component);
	module_put(component->dev->driver->owner);

	return ret;
}

static void rtd_release(struct device *dev)
{
	kfree(dev);
}

static int soc_post_component_init(struct snd_soc_pcm_runtime *rtd,
	const char *name)
{
	int ret = 0;

	/* register the rtd device */
	rtd->dev = kzalloc(sizeof(struct device), GFP_KERNEL);
	if (!rtd->dev)
		return -ENOMEM;
	device_initialize(rtd->dev);
	rtd->dev->parent = rtd->card->dev;
	rtd->dev->release = rtd_release;
	rtd->dev->groups = soc_dev_attr_groups;
	dev_set_name(rtd->dev, "%s", name);
	dev_set_drvdata(rtd->dev, rtd);
	mutex_init(&rtd->pcm_mutex);
	INIT_LIST_HEAD(&rtd->dpcm[SNDRV_PCM_STREAM_PLAYBACK].be_clients);
	INIT_LIST_HEAD(&rtd->dpcm[SNDRV_PCM_STREAM_CAPTURE].be_clients);
	INIT_LIST_HEAD(&rtd->dpcm[SNDRV_PCM_STREAM_PLAYBACK].fe_clients);
	INIT_LIST_HEAD(&rtd->dpcm[SNDRV_PCM_STREAM_CAPTURE].fe_clients);
	ret = device_add(rtd->dev);
	if (ret < 0) {
		/* calling put_device() here to free the rtd->dev */
		put_device(rtd->dev);
		dev_err(rtd->card->dev,
			"ASoC: failed to register runtime device: %d\n", ret);
		return ret;
	}
	rtd->dev_registered = 1;
	return 0;
}

static int soc_probe_link_components(struct snd_soc_card *card, int num,
				     int order)
{
	struct snd_soc_pcm_runtime *rtd = &card->rtd[num];
	struct snd_soc_platform *platform = rtd->platform;
	struct snd_soc_component *component;
	int i, ret;

	/* probe the CPU-side component, if it is a CODEC */
	component = rtd->cpu_dai->component;
	if (component->driver->probe_order == order) {
		ret = soc_probe_component(card, component);
		if (ret < 0)
			return ret;
	}

	/* probe the CODEC-side components */
	for (i = 0; i < rtd->num_codecs; i++) {
		component = rtd->codec_dais[i]->component;
		if (component->driver->probe_order == order) {
			ret = soc_probe_component(card, component);
			if (ret < 0)
				return ret;
		}
	}

	/* probe the platform */
	if (platform->component.driver->probe_order == order) {
		ret = soc_probe_component(card, &platform->component);
		if (ret < 0)
			return ret;
	}

	return 0;
}

static int soc_probe_dai(struct snd_soc_dai *dai, int order)
{
	int ret;

	if (!dai->probed && dai->driver->probe_order == order) {
		if (dai->driver->probe) {
			ret = dai->driver->probe(dai);
			if (ret < 0) {
				dev_err(dai->dev,
					"ASoC: failed to probe DAI %s: %d\n",
					dai->name, ret);
				return ret;
			}
		}

		dai->probed = 1;
	}

	return 0;
}

static int soc_link_dai_widgets(struct snd_soc_card *card,
				struct snd_soc_dai_link *dai_link,
				struct snd_soc_pcm_runtime *rtd)
{
	struct snd_soc_dai *cpu_dai = rtd->cpu_dai;
	struct snd_soc_dai *codec_dai = rtd->codec_dai;
	struct snd_soc_dapm_widget *play_w, *capture_w;
	int ret;

	if (rtd->num_codecs > 1)
		dev_warn(card->dev, "ASoC: Multiple codecs not supported yet\n");

	/* link the DAI widgets */
	play_w = codec_dai->playback_widget;
	capture_w = cpu_dai->capture_widget;
	if (play_w && capture_w) {
		ret = snd_soc_dapm_new_pcm(card, dai_link->params,
					   capture_w, play_w);
		if (ret != 0) {
			dev_err(card->dev, "ASoC: Can't link %s to %s: %d\n",
				play_w->name, capture_w->name, ret);
			return ret;
		}
	}

	play_w = cpu_dai->playback_widget;
	capture_w = codec_dai->capture_widget;
	if (play_w && capture_w) {
		ret = snd_soc_dapm_new_pcm(card, dai_link->params,
					   capture_w, play_w);
		if (ret != 0) {
			dev_err(card->dev, "ASoC: Can't link %s to %s: %d\n",
				play_w->name, capture_w->name, ret);
			return ret;
		}
	}

	return 0;
}

static int soc_probe_link_dais(struct snd_soc_card *card, int num, int order)
{
	struct snd_soc_dai_link *dai_link = &card->dai_link[num];
	struct snd_soc_pcm_runtime *rtd = &card->rtd[num];
	struct snd_soc_dai *cpu_dai = rtd->cpu_dai;
	int i, ret;

	dev_dbg(card->dev, "ASoC: probe %s dai link %d late %d\n",
			card->name, num, order);

	/* set default power off timeout */
	rtd->pmdown_time = pmdown_time;

	ret = soc_probe_dai(cpu_dai, order);
	if (ret)
		return ret;

	/* probe the CODEC DAI */
	for (i = 0; i < rtd->num_codecs; i++) {
		ret = soc_probe_dai(rtd->codec_dais[i], order);
		if (ret)
			return ret;
	}

	/* complete DAI probe during last probe */
	if (order != SND_SOC_COMP_ORDER_LAST)
		return 0;

	/* do machine specific initialization */
	if (dai_link->init) {
		ret = dai_link->init(rtd);
		if (ret < 0) {
			dev_err(card->dev, "ASoC: failed to init %s: %d\n",
				dai_link->name, ret);
			return ret;
		}
	}

	if (dai_link->dai_fmt)
		snd_soc_runtime_set_dai_fmt(rtd, dai_link->dai_fmt);

	ret = soc_post_component_init(rtd, dai_link->name);
	if (ret)
		return ret;

#ifdef CONFIG_DEBUG_FS
	/* add DPCM sysfs entries */
	if (dai_link->dynamic)
		soc_dpcm_debugfs_add(rtd);
#endif

	if (cpu_dai->driver->compress_dai) {
		/*create compress_device"*/
		ret = soc_new_compress(rtd, num);
		if (ret < 0) {
			dev_err(card->dev, "ASoC: can't create compress %s\n",
					 dai_link->stream_name);
			return ret;
		}
	} else {

		if (!dai_link->params) {
			/* create the pcm */
			ret = soc_new_pcm(rtd, num);
			if (ret < 0) {
				dev_err(card->dev, "ASoC: can't create pcm %s :%d\n",
				       dai_link->stream_name, ret);
				return ret;
			}
		} else {
			INIT_DELAYED_WORK(&rtd->delayed_work,
						codec2codec_close_delayed_work);

			/* link the DAI widgets */
			ret = soc_link_dai_widgets(card, dai_link, rtd);
			if (ret)
				return ret;
		}
	}

	return 0;
}

static int soc_bind_aux_dev(struct snd_soc_card *card, int num)
{
	struct snd_soc_pcm_runtime *rtd = &card->rtd_aux[num];
	struct snd_soc_aux_dev *aux_dev = &card->aux_dev[num];
	const char *name = aux_dev->codec_name;

	rtd->component = soc_find_component(aux_dev->codec_of_node, name);
	if (!rtd->component) {
		if (aux_dev->codec_of_node)
			name = of_node_full_name(aux_dev->codec_of_node);

		dev_err(card->dev, "ASoC: %s not registered\n", name);
		return -EPROBE_DEFER;
	}

	/*
	 * Some places still reference rtd->codec, so we have to keep that
	 * initialized if the component is a CODEC. Once all those references
	 * have been removed, this code can be removed as well.
	 */
	 rtd->codec = rtd->component->codec;

	return 0;
}

static int soc_probe_aux_dev(struct snd_soc_card *card, int num)
{
	struct snd_soc_pcm_runtime *rtd = &card->rtd_aux[num];
	struct snd_soc_aux_dev *aux_dev = &card->aux_dev[num];
	int ret;

	ret = soc_probe_component(card, rtd->component);
	if (ret < 0)
		return ret;

	/* do machine specific initialization */
	if (aux_dev->init) {
		ret = aux_dev->init(rtd->component);
		if (ret < 0) {
			dev_err(card->dev, "ASoC: failed to init %s: %d\n",
				aux_dev->name, ret);
			return ret;
		}
	}

	return soc_post_component_init(rtd, aux_dev->name);
}

static void soc_remove_aux_dev(struct snd_soc_card *card, int num)
{
	struct snd_soc_pcm_runtime *rtd = &card->rtd_aux[num];
	struct snd_soc_component *component = rtd->component;

	/* unregister the rtd device */
	if (rtd->dev_registered) {
		device_unregister(rtd->dev);
		rtd->dev_registered = 0;
	}

	if (component && component->probed)
		soc_remove_component(component);
}

static int snd_soc_init_codec_cache(struct snd_soc_codec *codec)
{
	int ret;

	if (codec->cache_init)
		return 0;

	ret = snd_soc_cache_init(codec);
	if (ret < 0) {
		dev_err(codec->dev,
			"ASoC: Failed to set cache compression type: %d\n",
			ret);
		return ret;
	}
	codec->cache_init = 1;
	return 0;
}

/**
 * snd_soc_runtime_set_dai_fmt() - Change DAI link format for a ASoC runtime
 * @rtd: The runtime for which the DAI link format should be changed
 * @dai_fmt: The new DAI link format
 *
 * This function updates the DAI link format for all DAIs connected to the DAI
 * link for the specified runtime.
 *
 * Note: For setups with a static format set the dai_fmt field in the
 * corresponding snd_dai_link struct instead of using this function.
 *
 * Returns 0 on success, otherwise a negative error code.
 */
int snd_soc_runtime_set_dai_fmt(struct snd_soc_pcm_runtime *rtd,
	unsigned int dai_fmt)
{
	struct snd_soc_dai **codec_dais = rtd->codec_dais;
	struct snd_soc_dai *cpu_dai = rtd->cpu_dai;
	unsigned int i;
	int ret;

	for (i = 0; i < rtd->num_codecs; i++) {
		struct snd_soc_dai *codec_dai = codec_dais[i];

		ret = snd_soc_dai_set_fmt(codec_dai, dai_fmt);
		if (ret != 0 && ret != -ENOTSUPP) {
			dev_warn(codec_dai->dev,
				 "ASoC: Failed to set DAI format: %d\n", ret);
			return ret;
		}
	}

	/* Flip the polarity for the "CPU" end of a CODEC<->CODEC link */
	if (cpu_dai->codec) {
		unsigned int inv_dai_fmt;

		inv_dai_fmt = dai_fmt & ~SND_SOC_DAIFMT_MASTER_MASK;
		switch (dai_fmt & SND_SOC_DAIFMT_MASTER_MASK) {
		case SND_SOC_DAIFMT_CBM_CFM:
			inv_dai_fmt |= SND_SOC_DAIFMT_CBS_CFS;
			break;
		case SND_SOC_DAIFMT_CBM_CFS:
			inv_dai_fmt |= SND_SOC_DAIFMT_CBS_CFM;
			break;
		case SND_SOC_DAIFMT_CBS_CFM:
			inv_dai_fmt |= SND_SOC_DAIFMT_CBM_CFS;
			break;
		case SND_SOC_DAIFMT_CBS_CFS:
			inv_dai_fmt |= SND_SOC_DAIFMT_CBM_CFM;
			break;
		}

		dai_fmt = inv_dai_fmt;
	}

	ret = snd_soc_dai_set_fmt(cpu_dai, dai_fmt);
	if (ret != 0 && ret != -ENOTSUPP) {
		dev_warn(cpu_dai->dev,
			 "ASoC: Failed to set DAI format: %d\n", ret);
		return ret;
	}

	return 0;
}
EXPORT_SYMBOL_GPL(snd_soc_runtime_set_dai_fmt);

static int snd_soc_instantiate_card(struct snd_soc_card *card)
{
	struct snd_soc_codec *codec;
	int ret, i, order;

	mutex_lock(&client_mutex);
	mutex_lock_nested(&card->mutex, SND_SOC_CARD_CLASS_INIT);

	/* bind DAIs */
	for (i = 0; i < card->num_links; i++) {
		ret = soc_bind_dai_link(card, i);
		if (ret != 0)
			goto base_error;
	}

	/* bind aux_devs too */
	for (i = 0; i < card->num_aux_devs; i++) {
		ret = soc_bind_aux_dev(card, i);
		if (ret != 0)
			goto base_error;
	}

	/* initialize the register cache for each available codec */
	list_for_each_entry(codec, &codec_list, list) {
		if (codec->cache_init)
			continue;
		ret = snd_soc_init_codec_cache(codec);
		if (ret < 0)
			goto base_error;
	}

	/* card bind complete so register a sound card */
	ret = snd_card_new(card->dev, SNDRV_DEFAULT_IDX1, SNDRV_DEFAULT_STR1,
			card->owner, 0, &card->snd_card);
	if (ret < 0) {
		dev_err(card->dev,
			"ASoC: can't create sound card for card %s: %d\n",
			card->name, ret);
		goto base_error;
	}

	soc_init_card_debugfs(card);

	card->dapm.bias_level = SND_SOC_BIAS_OFF;
	card->dapm.dev = card->dev;
	card->dapm.card = card;
	list_add(&card->dapm.list, &card->dapm_list);

#ifdef CONFIG_DEBUG_FS
	snd_soc_dapm_debugfs_init(&card->dapm, card->debugfs_card_root);
#endif

#ifdef CONFIG_PM_SLEEP
	/* deferred resume work */
	INIT_WORK(&card->deferred_resume_work, soc_resume_deferred);
#endif

	if (card->dapm_widgets)
		snd_soc_dapm_new_controls(&card->dapm, card->dapm_widgets,
					  card->num_dapm_widgets);

	if (card->of_dapm_widgets)
		snd_soc_dapm_new_controls(&card->dapm, card->of_dapm_widgets,
					  card->num_of_dapm_widgets);

	/* initialise the sound card only once */
	if (card->probe) {
		ret = card->probe(card);
		if (ret < 0)
			goto card_probe_error;
	}

	/* probe all components used by DAI links on this card */
	for (order = SND_SOC_COMP_ORDER_FIRST; order <= SND_SOC_COMP_ORDER_LAST;
			order++) {
		for (i = 0; i < card->num_links; i++) {
			ret = soc_probe_link_components(card, i, order);
			if (ret < 0) {
				dev_err(card->dev,
					"ASoC: failed to instantiate card %d\n",
					ret);
				goto probe_dai_err;
			}
		}
	}

	/* probe all DAI links on this card */
	for (order = SND_SOC_COMP_ORDER_FIRST; order <= SND_SOC_COMP_ORDER_LAST;
			order++) {
		for (i = 0; i < card->num_links; i++) {
			ret = soc_probe_link_dais(card, i, order);
			if (ret < 0) {
				dev_err(card->dev,
					"ASoC: failed to instantiate card %d\n",
					ret);
				goto probe_dai_err;
			}
		}
	}

	for (i = 0; i < card->num_aux_devs; i++) {
		ret = soc_probe_aux_dev(card, i);
		if (ret < 0) {
			dev_err(card->dev,
				"ASoC: failed to add auxiliary devices %d\n",
				ret);
			goto probe_aux_dev_err;
		}
	}

	snd_soc_dapm_link_dai_widgets(card);
	snd_soc_dapm_connect_dai_link_widgets(card);

	if (card->controls)
		snd_soc_add_card_controls(card, card->controls, card->num_controls);

	if (card->dapm_routes)
		snd_soc_dapm_add_routes(&card->dapm, card->dapm_routes,
					card->num_dapm_routes);

	if (card->of_dapm_routes)
		snd_soc_dapm_add_routes(&card->dapm, card->of_dapm_routes,
					card->num_of_dapm_routes);
<<<<<<< HEAD

	for (i = 0; i < card->num_links; i++) {
		if (card->dai_link[i].dai_fmt)
			snd_soc_runtime_set_dai_fmt(&card->rtd[i],
				card->dai_link[i].dai_fmt);
	}
=======
>>>>>>> a5053a8e

	snprintf(card->snd_card->shortname, sizeof(card->snd_card->shortname),
		 "%s", card->name);
	snprintf(card->snd_card->longname, sizeof(card->snd_card->longname),
		 "%s", card->long_name ? card->long_name : card->name);
	snprintf(card->snd_card->driver, sizeof(card->snd_card->driver),
		 "%s", card->driver_name ? card->driver_name : card->name);
	for (i = 0; i < ARRAY_SIZE(card->snd_card->driver); i++) {
		switch (card->snd_card->driver[i]) {
		case '_':
		case '-':
		case '\0':
			break;
		default:
			if (!isalnum(card->snd_card->driver[i]))
				card->snd_card->driver[i] = '_';
			break;
		}
	}

	if (card->late_probe) {
		ret = card->late_probe(card);
		if (ret < 0) {
			dev_err(card->dev, "ASoC: %s late_probe() failed: %d\n",
				card->name, ret);
			goto probe_aux_dev_err;
		}
	}

	snd_soc_dapm_new_widgets(card);

	ret = snd_card_register(card->snd_card);
	if (ret < 0) {
		dev_err(card->dev, "ASoC: failed to register soundcard %d\n",
				ret);
		goto probe_aux_dev_err;
	}

	card->instantiated = 1;
	snd_soc_dapm_sync(&card->dapm);
	mutex_unlock(&card->mutex);
	mutex_unlock(&client_mutex);

	return 0;

probe_aux_dev_err:
	for (i = 0; i < card->num_aux_devs; i++)
		soc_remove_aux_dev(card, i);

probe_dai_err:
	soc_remove_dai_links(card);

card_probe_error:
	if (card->remove)
		card->remove(card);

	soc_cleanup_card_debugfs(card);
	snd_card_free(card->snd_card);

base_error:
	mutex_unlock(&card->mutex);
	mutex_unlock(&client_mutex);

	return ret;
}

/* probes a new socdev */
static int soc_probe(struct platform_device *pdev)
{
	struct snd_soc_card *card = platform_get_drvdata(pdev);

	/*
	 * no card, so machine driver should be registering card
	 * we should not be here in that case so ret error
	 */
	if (!card)
		return -EINVAL;

	dev_warn(&pdev->dev,
		 "ASoC: machine %s should use snd_soc_register_card()\n",
		 card->name);

	/* Bodge while we unpick instantiation */
	card->dev = &pdev->dev;

	return snd_soc_register_card(card);
}

static int soc_cleanup_card_resources(struct snd_soc_card *card)
{
	int i;

	/* make sure any delayed work runs */
	for (i = 0; i < card->num_rtd; i++) {
		struct snd_soc_pcm_runtime *rtd = &card->rtd[i];
		flush_delayed_work(&rtd->delayed_work);
	}

	/* remove auxiliary devices */
	for (i = 0; i < card->num_aux_devs; i++)
		soc_remove_aux_dev(card, i);

	/* remove and free each DAI */
	soc_remove_dai_links(card);

	soc_cleanup_card_debugfs(card);

	/* remove the card */
	if (card->remove)
		card->remove(card);

	snd_soc_dapm_free(&card->dapm);

	snd_card_free(card->snd_card);
	return 0;

}

/* removes a socdev */
static int soc_remove(struct platform_device *pdev)
{
	struct snd_soc_card *card = platform_get_drvdata(pdev);

	snd_soc_unregister_card(card);
	return 0;
}

int snd_soc_poweroff(struct device *dev)
{
	struct snd_soc_card *card = dev_get_drvdata(dev);
	int i;

	if (!card->instantiated)
		return 0;

	/* Flush out pmdown_time work - we actually do want to run it
	 * now, we're shutting down so no imminent restart. */
	for (i = 0; i < card->num_rtd; i++) {
		struct snd_soc_pcm_runtime *rtd = &card->rtd[i];
		flush_delayed_work(&rtd->delayed_work);
	}

	snd_soc_dapm_shutdown(card);

	/* deactivate pins to sleep state */
	for (i = 0; i < card->num_rtd; i++) {
		struct snd_soc_pcm_runtime *rtd = &card->rtd[i];
		struct snd_soc_dai *cpu_dai = rtd->cpu_dai;
		int j;

		pinctrl_pm_select_sleep_state(cpu_dai->dev);
		for (j = 0; j < rtd->num_codecs; j++) {
			struct snd_soc_dai *codec_dai = rtd->codec_dais[j];
			pinctrl_pm_select_sleep_state(codec_dai->dev);
		}
	}

	return 0;
}
EXPORT_SYMBOL_GPL(snd_soc_poweroff);

const struct dev_pm_ops snd_soc_pm_ops = {
	.suspend = snd_soc_suspend,
	.resume = snd_soc_resume,
	.freeze = snd_soc_suspend,
	.thaw = snd_soc_resume,
	.poweroff = snd_soc_poweroff,
	.restore = snd_soc_resume,
};
EXPORT_SYMBOL_GPL(snd_soc_pm_ops);

/* ASoC platform driver */
static struct platform_driver soc_driver = {
	.driver		= {
		.name		= "soc-audio",
		.pm		= &snd_soc_pm_ops,
	},
	.probe		= soc_probe,
	.remove		= soc_remove,
};

/**
 * snd_soc_cnew - create new control
 * @_template: control template
 * @data: control private data
 * @long_name: control long name
 * @prefix: control name prefix
 *
 * Create a new mixer control from a template control.
 *
 * Returns 0 for success, else error.
 */
struct snd_kcontrol *snd_soc_cnew(const struct snd_kcontrol_new *_template,
				  void *data, const char *long_name,
				  const char *prefix)
{
	struct snd_kcontrol_new template;
	struct snd_kcontrol *kcontrol;
	char *name = NULL;

	memcpy(&template, _template, sizeof(template));
	template.index = 0;

	if (!long_name)
		long_name = template.name;

	if (prefix) {
		name = kasprintf(GFP_KERNEL, "%s %s", prefix, long_name);
		if (!name)
			return NULL;

		template.name = name;
	} else {
		template.name = long_name;
	}

	kcontrol = snd_ctl_new1(&template, data);

	kfree(name);

	return kcontrol;
}
EXPORT_SYMBOL_GPL(snd_soc_cnew);

static int snd_soc_add_controls(struct snd_card *card, struct device *dev,
	const struct snd_kcontrol_new *controls, int num_controls,
	const char *prefix, void *data)
{
	int err, i;

	for (i = 0; i < num_controls; i++) {
		const struct snd_kcontrol_new *control = &controls[i];
		err = snd_ctl_add(card, snd_soc_cnew(control, data,
						     control->name, prefix));
		if (err < 0) {
			dev_err(dev, "ASoC: Failed to add %s: %d\n",
				control->name, err);
			return err;
		}
	}

	return 0;
}

struct snd_kcontrol *snd_soc_card_get_kcontrol(struct snd_soc_card *soc_card,
					       const char *name)
{
	struct snd_card *card = soc_card->snd_card;
	struct snd_kcontrol *kctl;

	if (unlikely(!name))
		return NULL;

	list_for_each_entry(kctl, &card->controls, list)
		if (!strncmp(kctl->id.name, name, sizeof(kctl->id.name)))
			return kctl;
	return NULL;
}
EXPORT_SYMBOL_GPL(snd_soc_card_get_kcontrol);

/**
 * snd_soc_add_component_controls - Add an array of controls to a component.
 *
 * @component: Component to add controls to
 * @controls: Array of controls to add
 * @num_controls: Number of elements in the array
 *
 * Return: 0 for success, else error.
 */
int snd_soc_add_component_controls(struct snd_soc_component *component,
	const struct snd_kcontrol_new *controls, unsigned int num_controls)
{
	struct snd_card *card = component->card->snd_card;

	return snd_soc_add_controls(card, component->dev, controls,
			num_controls, component->name_prefix, component);
}
EXPORT_SYMBOL_GPL(snd_soc_add_component_controls);

/**
 * snd_soc_add_codec_controls - add an array of controls to a codec.
 * Convenience function to add a list of controls. Many codecs were
 * duplicating this code.
 *
 * @codec: codec to add controls to
 * @controls: array of controls to add
 * @num_controls: number of elements in the array
 *
 * Return 0 for success, else error.
 */
int snd_soc_add_codec_controls(struct snd_soc_codec *codec,
	const struct snd_kcontrol_new *controls, unsigned int num_controls)
{
	return snd_soc_add_component_controls(&codec->component, controls,
		num_controls);
}
EXPORT_SYMBOL_GPL(snd_soc_add_codec_controls);

/**
 * snd_soc_add_platform_controls - add an array of controls to a platform.
 * Convenience function to add a list of controls.
 *
 * @platform: platform to add controls to
 * @controls: array of controls to add
 * @num_controls: number of elements in the array
 *
 * Return 0 for success, else error.
 */
int snd_soc_add_platform_controls(struct snd_soc_platform *platform,
	const struct snd_kcontrol_new *controls, unsigned int num_controls)
{
	return snd_soc_add_component_controls(&platform->component, controls,
		num_controls);
}
EXPORT_SYMBOL_GPL(snd_soc_add_platform_controls);

/**
 * snd_soc_add_card_controls - add an array of controls to a SoC card.
 * Convenience function to add a list of controls.
 *
 * @soc_card: SoC card to add controls to
 * @controls: array of controls to add
 * @num_controls: number of elements in the array
 *
 * Return 0 for success, else error.
 */
int snd_soc_add_card_controls(struct snd_soc_card *soc_card,
	const struct snd_kcontrol_new *controls, int num_controls)
{
	struct snd_card *card = soc_card->snd_card;

	return snd_soc_add_controls(card, soc_card->dev, controls, num_controls,
			NULL, soc_card);
}
EXPORT_SYMBOL_GPL(snd_soc_add_card_controls);

/**
 * snd_soc_add_dai_controls - add an array of controls to a DAI.
 * Convienience function to add a list of controls.
 *
 * @dai: DAI to add controls to
 * @controls: array of controls to add
 * @num_controls: number of elements in the array
 *
 * Return 0 for success, else error.
 */
int snd_soc_add_dai_controls(struct snd_soc_dai *dai,
	const struct snd_kcontrol_new *controls, int num_controls)
{
	struct snd_card *card = dai->component->card->snd_card;

	return snd_soc_add_controls(card, dai->dev, controls, num_controls,
			NULL, dai);
}
EXPORT_SYMBOL_GPL(snd_soc_add_dai_controls);

/**
 * snd_soc_dai_set_sysclk - configure DAI system or master clock.
 * @dai: DAI
 * @clk_id: DAI specific clock ID
 * @freq: new clock frequency in Hz
 * @dir: new clock direction - input/output.
 *
 * Configures the DAI master (MCLK) or system (SYSCLK) clocking.
 */
int snd_soc_dai_set_sysclk(struct snd_soc_dai *dai, int clk_id,
	unsigned int freq, int dir)
{
	if (dai->driver && dai->driver->ops->set_sysclk)
		return dai->driver->ops->set_sysclk(dai, clk_id, freq, dir);
	else if (dai->codec && dai->codec->driver->set_sysclk)
		return dai->codec->driver->set_sysclk(dai->codec, clk_id, 0,
						      freq, dir);
	else
		return -ENOTSUPP;
}
EXPORT_SYMBOL_GPL(snd_soc_dai_set_sysclk);

/**
 * snd_soc_codec_set_sysclk - configure CODEC system or master clock.
 * @codec: CODEC
 * @clk_id: DAI specific clock ID
 * @source: Source for the clock
 * @freq: new clock frequency in Hz
 * @dir: new clock direction - input/output.
 *
 * Configures the CODEC master (MCLK) or system (SYSCLK) clocking.
 */
int snd_soc_codec_set_sysclk(struct snd_soc_codec *codec, int clk_id,
			     int source, unsigned int freq, int dir)
{
	if (codec->driver->set_sysclk)
		return codec->driver->set_sysclk(codec, clk_id, source,
						 freq, dir);
	else
		return -ENOTSUPP;
}
EXPORT_SYMBOL_GPL(snd_soc_codec_set_sysclk);

/**
 * snd_soc_dai_set_clkdiv - configure DAI clock dividers.
 * @dai: DAI
 * @div_id: DAI specific clock divider ID
 * @div: new clock divisor.
 *
 * Configures the clock dividers. This is used to derive the best DAI bit and
 * frame clocks from the system or master clock. It's best to set the DAI bit
 * and frame clocks as low as possible to save system power.
 */
int snd_soc_dai_set_clkdiv(struct snd_soc_dai *dai,
	int div_id, int div)
{
	if (dai->driver && dai->driver->ops->set_clkdiv)
		return dai->driver->ops->set_clkdiv(dai, div_id, div);
	else
		return -EINVAL;
}
EXPORT_SYMBOL_GPL(snd_soc_dai_set_clkdiv);

/**
 * snd_soc_dai_set_pll - configure DAI PLL.
 * @dai: DAI
 * @pll_id: DAI specific PLL ID
 * @source: DAI specific source for the PLL
 * @freq_in: PLL input clock frequency in Hz
 * @freq_out: requested PLL output clock frequency in Hz
 *
 * Configures and enables PLL to generate output clock based on input clock.
 */
int snd_soc_dai_set_pll(struct snd_soc_dai *dai, int pll_id, int source,
	unsigned int freq_in, unsigned int freq_out)
{
	if (dai->driver && dai->driver->ops->set_pll)
		return dai->driver->ops->set_pll(dai, pll_id, source,
					 freq_in, freq_out);
	else if (dai->codec && dai->codec->driver->set_pll)
		return dai->codec->driver->set_pll(dai->codec, pll_id, source,
						   freq_in, freq_out);
	else
		return -EINVAL;
}
EXPORT_SYMBOL_GPL(snd_soc_dai_set_pll);

/*
 * snd_soc_codec_set_pll - configure codec PLL.
 * @codec: CODEC
 * @pll_id: DAI specific PLL ID
 * @source: DAI specific source for the PLL
 * @freq_in: PLL input clock frequency in Hz
 * @freq_out: requested PLL output clock frequency in Hz
 *
 * Configures and enables PLL to generate output clock based on input clock.
 */
int snd_soc_codec_set_pll(struct snd_soc_codec *codec, int pll_id, int source,
			  unsigned int freq_in, unsigned int freq_out)
{
	if (codec->driver->set_pll)
		return codec->driver->set_pll(codec, pll_id, source,
					      freq_in, freq_out);
	else
		return -EINVAL;
}
EXPORT_SYMBOL_GPL(snd_soc_codec_set_pll);

/**
 * snd_soc_dai_set_bclk_ratio - configure BCLK to sample rate ratio.
 * @dai: DAI
 * @ratio Ratio of BCLK to Sample rate.
 *
 * Configures the DAI for a preset BCLK to sample rate ratio.
 */
int snd_soc_dai_set_bclk_ratio(struct snd_soc_dai *dai, unsigned int ratio)
{
	if (dai->driver && dai->driver->ops->set_bclk_ratio)
		return dai->driver->ops->set_bclk_ratio(dai, ratio);
	else
		return -EINVAL;
}
EXPORT_SYMBOL_GPL(snd_soc_dai_set_bclk_ratio);

/**
 * snd_soc_dai_set_fmt - configure DAI hardware audio format.
 * @dai: DAI
 * @fmt: SND_SOC_DAIFMT_ format value.
 *
 * Configures the DAI hardware format and clocking.
 */
int snd_soc_dai_set_fmt(struct snd_soc_dai *dai, unsigned int fmt)
{
	if (dai->driver == NULL)
		return -EINVAL;
	if (dai->driver->ops->set_fmt == NULL)
		return -ENOTSUPP;
	return dai->driver->ops->set_fmt(dai, fmt);
}
EXPORT_SYMBOL_GPL(snd_soc_dai_set_fmt);

/**
 * snd_soc_xlate_tdm_slot - generate tx/rx slot mask.
 * @slots: Number of slots in use.
 * @tx_mask: bitmask representing active TX slots.
 * @rx_mask: bitmask representing active RX slots.
 *
 * Generates the TDM tx and rx slot default masks for DAI.
 */
static int snd_soc_xlate_tdm_slot_mask(unsigned int slots,
					  unsigned int *tx_mask,
					  unsigned int *rx_mask)
{
	if (*tx_mask || *rx_mask)
		return 0;

	if (!slots)
		return -EINVAL;

	*tx_mask = (1 << slots) - 1;
	*rx_mask = (1 << slots) - 1;

	return 0;
}

/**
 * snd_soc_dai_set_tdm_slot() - Configures a DAI for TDM operation
 * @dai: The DAI to configure
 * @tx_mask: bitmask representing active TX slots.
 * @rx_mask: bitmask representing active RX slots.
 * @slots: Number of slots in use.
 * @slot_width: Width in bits for each slot.
 *
 * This function configures the specified DAI for TDM operation. @slot contains
 * the total number of slots of the TDM stream and @slot_with the width of each
 * slot in bit clock cycles. @tx_mask and @rx_mask are bitmasks specifying the
 * active slots of the TDM stream for the specified DAI, i.e. which slots the
 * DAI should write to or read from. If a bit is set the corresponding slot is
 * active, if a bit is cleared the corresponding slot is inactive. Bit 0 maps to
 * the first slot, bit 1 to the second slot and so on. The first active slot
 * maps to the first channel of the DAI, the second active slot to the second
 * channel and so on.
 *
 * TDM mode can be disabled by passing 0 for @slots. In this case @tx_mask,
 * @rx_mask and @slot_width will be ignored.
 *
 * Returns 0 on success, a negative error code otherwise.
 */
int snd_soc_dai_set_tdm_slot(struct snd_soc_dai *dai,
	unsigned int tx_mask, unsigned int rx_mask, int slots, int slot_width)
{
	if (dai->driver && dai->driver->ops->xlate_tdm_slot_mask)
		dai->driver->ops->xlate_tdm_slot_mask(slots,
						&tx_mask, &rx_mask);
	else
		snd_soc_xlate_tdm_slot_mask(slots, &tx_mask, &rx_mask);

	dai->tx_mask = tx_mask;
	dai->rx_mask = rx_mask;

	if (dai->driver && dai->driver->ops->set_tdm_slot)
		return dai->driver->ops->set_tdm_slot(dai, tx_mask, rx_mask,
				slots, slot_width);
	else
		return -ENOTSUPP;
}
EXPORT_SYMBOL_GPL(snd_soc_dai_set_tdm_slot);

/**
 * snd_soc_dai_set_channel_map - configure DAI audio channel map
 * @dai: DAI
 * @tx_num: how many TX channels
 * @tx_slot: pointer to an array which imply the TX slot number channel
 *           0~num-1 uses
 * @rx_num: how many RX channels
 * @rx_slot: pointer to an array which imply the RX slot number channel
 *           0~num-1 uses
 *
 * configure the relationship between channel number and TDM slot number.
 */
int snd_soc_dai_set_channel_map(struct snd_soc_dai *dai,
	unsigned int tx_num, unsigned int *tx_slot,
	unsigned int rx_num, unsigned int *rx_slot)
{
	if (dai->driver && dai->driver->ops->set_channel_map)
		return dai->driver->ops->set_channel_map(dai, tx_num, tx_slot,
			rx_num, rx_slot);
	else
		return -EINVAL;
}
EXPORT_SYMBOL_GPL(snd_soc_dai_set_channel_map);

/**
 * snd_soc_dai_set_tristate - configure DAI system or master clock.
 * @dai: DAI
 * @tristate: tristate enable
 *
 * Tristates the DAI so that others can use it.
 */
int snd_soc_dai_set_tristate(struct snd_soc_dai *dai, int tristate)
{
	if (dai->driver && dai->driver->ops->set_tristate)
		return dai->driver->ops->set_tristate(dai, tristate);
	else
		return -EINVAL;
}
EXPORT_SYMBOL_GPL(snd_soc_dai_set_tristate);

/**
 * snd_soc_dai_digital_mute - configure DAI system or master clock.
 * @dai: DAI
 * @mute: mute enable
 * @direction: stream to mute
 *
 * Mutes the DAI DAC.
 */
int snd_soc_dai_digital_mute(struct snd_soc_dai *dai, int mute,
			     int direction)
{
	if (!dai->driver)
		return -ENOTSUPP;

	if (dai->driver->ops->mute_stream)
		return dai->driver->ops->mute_stream(dai, mute, direction);
	else if (direction == SNDRV_PCM_STREAM_PLAYBACK &&
		 dai->driver->ops->digital_mute)
		return dai->driver->ops->digital_mute(dai, mute);
	else
		return -ENOTSUPP;
}
EXPORT_SYMBOL_GPL(snd_soc_dai_digital_mute);

static int snd_soc_init_multicodec(struct snd_soc_card *card,
				   struct snd_soc_dai_link *dai_link)
{
	/* Legacy codec/codec_dai link is a single entry in multicodec */
	if (dai_link->codec_name || dai_link->codec_of_node ||
	    dai_link->codec_dai_name) {
		dai_link->num_codecs = 1;

		dai_link->codecs = devm_kzalloc(card->dev,
				sizeof(struct snd_soc_dai_link_component),
				GFP_KERNEL);
		if (!dai_link->codecs)
			return -ENOMEM;

		dai_link->codecs[0].name = dai_link->codec_name;
		dai_link->codecs[0].of_node = dai_link->codec_of_node;
		dai_link->codecs[0].dai_name = dai_link->codec_dai_name;
	}

	if (!dai_link->codecs) {
		dev_err(card->dev, "ASoC: DAI link has no CODECs\n");
		return -EINVAL;
	}

	return 0;
}

/**
 * snd_soc_register_card - Register a card with the ASoC core
 *
 * @card: Card to register
 *
 */
int snd_soc_register_card(struct snd_soc_card *card)
{
	int i, j, ret;

	if (!card->name || !card->dev)
		return -EINVAL;

	for (i = 0; i < card->num_links; i++) {
		struct snd_soc_dai_link *link = &card->dai_link[i];

		ret = snd_soc_init_multicodec(card, link);
		if (ret) {
			dev_err(card->dev, "ASoC: failed to init multicodec\n");
			return ret;
		}

		for (j = 0; j < link->num_codecs; j++) {
			/*
			 * Codec must be specified by 1 of name or OF node,
			 * not both or neither.
			 */
			if (!!link->codecs[j].name ==
			    !!link->codecs[j].of_node) {
				dev_err(card->dev, "ASoC: Neither/both codec name/of_node are set for %s\n",
					link->name);
				return -EINVAL;
			}
			/* Codec DAI name must be specified */
			if (!link->codecs[j].dai_name) {
				dev_err(card->dev, "ASoC: codec_dai_name not set for %s\n",
					link->name);
				return -EINVAL;
			}
		}

		/*
		 * Platform may be specified by either name or OF node, but
		 * can be left unspecified, and a dummy platform will be used.
		 */
		if (link->platform_name && link->platform_of_node) {
			dev_err(card->dev,
				"ASoC: Both platform name/of_node are set for %s\n",
				link->name);
			return -EINVAL;
		}

		/*
		 * CPU device may be specified by either name or OF node, but
		 * can be left unspecified, and will be matched based on DAI
		 * name alone..
		 */
		if (link->cpu_name && link->cpu_of_node) {
			dev_err(card->dev,
				"ASoC: Neither/both cpu name/of_node are set for %s\n",
				link->name);
			return -EINVAL;
		}
		/*
		 * At least one of CPU DAI name or CPU device name/node must be
		 * specified
		 */
		if (!link->cpu_dai_name &&
		    !(link->cpu_name || link->cpu_of_node)) {
			dev_err(card->dev,
				"ASoC: Neither cpu_dai_name nor cpu_name/of_node are set for %s\n",
				link->name);
			return -EINVAL;
		}
	}

	dev_set_drvdata(card->dev, card);

	snd_soc_initialize_card_lists(card);

	card->rtd = devm_kzalloc(card->dev,
				 sizeof(struct snd_soc_pcm_runtime) *
				 (card->num_links + card->num_aux_devs),
				 GFP_KERNEL);
	if (card->rtd == NULL)
		return -ENOMEM;
	card->num_rtd = 0;
	card->rtd_aux = &card->rtd[card->num_links];

	for (i = 0; i < card->num_links; i++) {
		card->rtd[i].card = card;
		card->rtd[i].dai_link = &card->dai_link[i];
		card->rtd[i].codec_dais = devm_kzalloc(card->dev,
					sizeof(struct snd_soc_dai *) *
					(card->rtd[i].dai_link->num_codecs),
					GFP_KERNEL);
		if (card->rtd[i].codec_dais == NULL)
			return -ENOMEM;
	}

	for (i = 0; i < card->num_aux_devs; i++)
		card->rtd_aux[i].card = card;

	INIT_LIST_HEAD(&card->dapm_dirty);
	card->instantiated = 0;
	mutex_init(&card->mutex);
	mutex_init(&card->dapm_mutex);

	ret = snd_soc_instantiate_card(card);
	if (ret != 0)
		return ret;

	/* deactivate pins to sleep state */
	for (i = 0; i < card->num_rtd; i++) {
		struct snd_soc_pcm_runtime *rtd = &card->rtd[i];
		struct snd_soc_dai *cpu_dai = rtd->cpu_dai;
		int j;

		for (j = 0; j < rtd->num_codecs; j++) {
			struct snd_soc_dai *codec_dai = rtd->codec_dais[j];
			if (!codec_dai->active)
				pinctrl_pm_select_sleep_state(codec_dai->dev);
		}

		if (!cpu_dai->active)
			pinctrl_pm_select_sleep_state(cpu_dai->dev);
	}

	return ret;
}
EXPORT_SYMBOL_GPL(snd_soc_register_card);

/**
 * snd_soc_unregister_card - Unregister a card with the ASoC core
 *
 * @card: Card to unregister
 *
 */
int snd_soc_unregister_card(struct snd_soc_card *card)
{
	if (card->instantiated) {
		card->instantiated = false;
		snd_soc_dapm_shutdown(card);
		soc_cleanup_card_resources(card);
		dev_dbg(card->dev, "ASoC: Unregistered card '%s'\n", card->name);
	}

	return 0;
}
EXPORT_SYMBOL_GPL(snd_soc_unregister_card);

/*
 * Simplify DAI link configuration by removing ".-1" from device names
 * and sanitizing names.
 */
static char *fmt_single_name(struct device *dev, int *id)
{
	char *found, name[NAME_SIZE];
	int id1, id2;

	if (dev_name(dev) == NULL)
		return NULL;

	strlcpy(name, dev_name(dev), NAME_SIZE);

	/* are we a "%s.%d" name (platform and SPI components) */
	found = strstr(name, dev->driver->name);
	if (found) {
		/* get ID */
		if (sscanf(&found[strlen(dev->driver->name)], ".%d", id) == 1) {

			/* discard ID from name if ID == -1 */
			if (*id == -1)
				found[strlen(dev->driver->name)] = '\0';
		}

	} else {
		/* I2C component devices are named "bus-addr"  */
		if (sscanf(name, "%x-%x", &id1, &id2) == 2) {
			char tmp[NAME_SIZE];

			/* create unique ID number from I2C addr and bus */
			*id = ((id1 & 0xffff) << 16) + id2;

			/* sanitize component name for DAI link creation */
			snprintf(tmp, NAME_SIZE, "%s.%s", dev->driver->name, name);
			strlcpy(name, tmp, NAME_SIZE);
		} else
			*id = 0;
	}

	return kstrdup(name, GFP_KERNEL);
}

/*
 * Simplify DAI link naming for single devices with multiple DAIs by removing
 * any ".-1" and using the DAI name (instead of device name).
 */
static inline char *fmt_multiple_name(struct device *dev,
		struct snd_soc_dai_driver *dai_drv)
{
	if (dai_drv->name == NULL) {
		dev_err(dev,
			"ASoC: error - multiple DAI %s registered with no name\n",
			dev_name(dev));
		return NULL;
	}

	return kstrdup(dai_drv->name, GFP_KERNEL);
}

/**
 * snd_soc_unregister_dai - Unregister DAIs from the ASoC core
 *
 * @component: The component for which the DAIs should be unregistered
 */
static void snd_soc_unregister_dais(struct snd_soc_component *component)
{
	struct snd_soc_dai *dai, *_dai;

	list_for_each_entry_safe(dai, _dai, &component->dai_list, list) {
		dev_dbg(component->dev, "ASoC: Unregistered DAI '%s'\n",
			dai->name);
		list_del(&dai->list);
		kfree(dai->name);
		kfree(dai);
	}
}

/**
 * snd_soc_register_dais - Register a DAI with the ASoC core
 *
 * @component: The component the DAIs are registered for
 * @dai_drv: DAI driver to use for the DAIs
 * @count: Number of DAIs
 * @legacy_dai_naming: Use the legacy naming scheme and let the DAI inherit the
 *                     parent's name.
 */
static int snd_soc_register_dais(struct snd_soc_component *component,
	struct snd_soc_dai_driver *dai_drv, size_t count,
	bool legacy_dai_naming)
{
	struct device *dev = component->dev;
	struct snd_soc_dai *dai;
	unsigned int i;
	int ret;

	dev_dbg(dev, "ASoC: dai register %s #%Zu\n", dev_name(dev), count);

	component->dai_drv = dai_drv;
	component->num_dai = count;

	for (i = 0; i < count; i++) {

		dai = kzalloc(sizeof(struct snd_soc_dai), GFP_KERNEL);
		if (dai == NULL) {
			ret = -ENOMEM;
			goto err;
		}

		/*
		 * Back in the old days when we still had component-less DAIs,
		 * instead of having a static name, component-less DAIs would
		 * inherit the name of the parent device so it is possible to
		 * register multiple instances of the DAI. We still need to keep
		 * the same naming style even though those DAIs are not
		 * component-less anymore.
		 */
		if (count == 1 && legacy_dai_naming) {
			dai->name = fmt_single_name(dev, &dai->id);
		} else {
			dai->name = fmt_multiple_name(dev, &dai_drv[i]);
			if (dai_drv[i].id)
				dai->id = dai_drv[i].id;
			else
				dai->id = i;
		}
		if (dai->name == NULL) {
			kfree(dai);
			ret = -ENOMEM;
			goto err;
		}

		dai->component = component;
		dai->dev = dev;
		dai->driver = &dai_drv[i];
		if (!dai->driver->ops)
			dai->driver->ops = &null_dai_ops;

		list_add(&dai->list, &component->dai_list);

		dev_dbg(dev, "ASoC: Registered DAI '%s'\n", dai->name);
	}

	return 0;

err:
	snd_soc_unregister_dais(component);

	return ret;
}

static void snd_soc_component_seq_notifier(struct snd_soc_dapm_context *dapm,
	enum snd_soc_dapm_type type, int subseq)
{
	struct snd_soc_component *component = dapm->component;

	component->driver->seq_notifier(component, type, subseq);
}

static int snd_soc_component_stream_event(struct snd_soc_dapm_context *dapm,
	int event)
{
	struct snd_soc_component *component = dapm->component;

	return component->driver->stream_event(component, event);
}

static int snd_soc_component_initialize(struct snd_soc_component *component,
	const struct snd_soc_component_driver *driver, struct device *dev)
{
	struct snd_soc_dapm_context *dapm;

	component->name = fmt_single_name(dev, &component->id);
	if (!component->name) {
		dev_err(dev, "ASoC: Failed to allocate name\n");
		return -ENOMEM;
	}

	component->dev = dev;
	component->driver = driver;
	component->probe = component->driver->probe;
	component->remove = component->driver->remove;

	if (!component->dapm_ptr)
		component->dapm_ptr = &component->dapm;

	dapm = component->dapm_ptr;
	dapm->dev = dev;
	dapm->component = component;
	dapm->bias_level = SND_SOC_BIAS_OFF;
	dapm->idle_bias_off = true;
	if (driver->seq_notifier)
		dapm->seq_notifier = snd_soc_component_seq_notifier;
	if (driver->stream_event)
		dapm->stream_event = snd_soc_component_stream_event;

	component->controls = driver->controls;
	component->num_controls = driver->num_controls;
	component->dapm_widgets = driver->dapm_widgets;
	component->num_dapm_widgets = driver->num_dapm_widgets;
	component->dapm_routes = driver->dapm_routes;
	component->num_dapm_routes = driver->num_dapm_routes;

	INIT_LIST_HEAD(&component->dai_list);
	mutex_init(&component->io_mutex);

	return 0;
}

static void snd_soc_component_setup_regmap(struct snd_soc_component *component)
{
	int val_bytes = regmap_get_val_bytes(component->regmap);

	/* Errors are legitimate for non-integer byte multiples */
	if (val_bytes > 0)
		component->val_bytes = val_bytes;
}

#ifdef CONFIG_REGMAP

/**
 * snd_soc_component_init_regmap() - Initialize regmap instance for the component
 * @component: The component for which to initialize the regmap instance
 * @regmap: The regmap instance that should be used by the component
 *
 * This function allows deferred assignment of the regmap instance that is
 * associated with the component. Only use this if the regmap instance is not
 * yet ready when the component is registered. The function must also be called
 * before the first IO attempt of the component.
 */
void snd_soc_component_init_regmap(struct snd_soc_component *component,
	struct regmap *regmap)
{
	component->regmap = regmap;
	snd_soc_component_setup_regmap(component);
}
EXPORT_SYMBOL_GPL(snd_soc_component_init_regmap);

/**
 * snd_soc_component_exit_regmap() - De-initialize regmap instance for the component
 * @component: The component for which to de-initialize the regmap instance
 *
 * Calls regmap_exit() on the regmap instance associated to the component and
 * removes the regmap instance from the component.
 *
 * This function should only be used if snd_soc_component_init_regmap() was used
 * to initialize the regmap instance.
 */
void snd_soc_component_exit_regmap(struct snd_soc_component *component)
{
	regmap_exit(component->regmap);
	component->regmap = NULL;
}
EXPORT_SYMBOL_GPL(snd_soc_component_exit_regmap);

#endif

static void snd_soc_component_add_unlocked(struct snd_soc_component *component)
{
	if (!component->write && !component->read) {
		if (!component->regmap)
			component->regmap = dev_get_regmap(component->dev, NULL);
		if (component->regmap)
			snd_soc_component_setup_regmap(component);
	}

	list_add(&component->list, &component_list);
}

static void snd_soc_component_add(struct snd_soc_component *component)
{
	mutex_lock(&client_mutex);
	snd_soc_component_add_unlocked(component);
	mutex_unlock(&client_mutex);
}

static void snd_soc_component_cleanup(struct snd_soc_component *component)
{
	snd_soc_unregister_dais(component);
	kfree(component->name);
}

static void snd_soc_component_del_unlocked(struct snd_soc_component *component)
{
	list_del(&component->list);
}

int snd_soc_register_component(struct device *dev,
			       const struct snd_soc_component_driver *cmpnt_drv,
			       struct snd_soc_dai_driver *dai_drv,
			       int num_dai)
{
	struct snd_soc_component *cmpnt;
	int ret;

	cmpnt = kzalloc(sizeof(*cmpnt), GFP_KERNEL);
	if (!cmpnt) {
		dev_err(dev, "ASoC: Failed to allocate memory\n");
		return -ENOMEM;
	}

	ret = snd_soc_component_initialize(cmpnt, cmpnt_drv, dev);
	if (ret)
		goto err_free;

	cmpnt->ignore_pmdown_time = true;
	cmpnt->registered_as_component = true;

	ret = snd_soc_register_dais(cmpnt, dai_drv, num_dai, true);
	if (ret < 0) {
		dev_err(dev, "ASoC: Failed to regster DAIs: %d\n", ret);
		goto err_cleanup;
	}

	snd_soc_component_add(cmpnt);

	return 0;

err_cleanup:
	snd_soc_component_cleanup(cmpnt);
err_free:
	kfree(cmpnt);
	return ret;
}
EXPORT_SYMBOL_GPL(snd_soc_register_component);

/**
 * snd_soc_unregister_component - Unregister a component from the ASoC core
 *
 */
void snd_soc_unregister_component(struct device *dev)
{
	struct snd_soc_component *cmpnt;

	mutex_lock(&client_mutex);
	list_for_each_entry(cmpnt, &component_list, list) {
		if (dev == cmpnt->dev && cmpnt->registered_as_component)
			goto found;
	}
	mutex_unlock(&client_mutex);
	return;

found:
	snd_soc_component_del_unlocked(cmpnt);
	mutex_unlock(&client_mutex);
	snd_soc_component_cleanup(cmpnt);
	kfree(cmpnt);
}
EXPORT_SYMBOL_GPL(snd_soc_unregister_component);

static int snd_soc_platform_drv_probe(struct snd_soc_component *component)
{
	struct snd_soc_platform *platform = snd_soc_component_to_platform(component);

	return platform->driver->probe(platform);
}

static void snd_soc_platform_drv_remove(struct snd_soc_component *component)
{
	struct snd_soc_platform *platform = snd_soc_component_to_platform(component);

	platform->driver->remove(platform);
}

/**
 * snd_soc_add_platform - Add a platform to the ASoC core
 * @dev: The parent device for the platform
 * @platform: The platform to add
 * @platform_driver: The driver for the platform
 */
int snd_soc_add_platform(struct device *dev, struct snd_soc_platform *platform,
		const struct snd_soc_platform_driver *platform_drv)
{
	int ret;

	ret = snd_soc_component_initialize(&platform->component,
			&platform_drv->component_driver, dev);
	if (ret)
		return ret;

	platform->dev = dev;
	platform->driver = platform_drv;

	if (platform_drv->probe)
		platform->component.probe = snd_soc_platform_drv_probe;
	if (platform_drv->remove)
		platform->component.remove = snd_soc_platform_drv_remove;

#ifdef CONFIG_DEBUG_FS
	platform->component.debugfs_prefix = "platform";
#endif

	mutex_lock(&client_mutex);
	snd_soc_component_add_unlocked(&platform->component);
	list_add(&platform->list, &platform_list);
	mutex_unlock(&client_mutex);

	dev_dbg(dev, "ASoC: Registered platform '%s'\n",
		platform->component.name);

	return 0;
}
EXPORT_SYMBOL_GPL(snd_soc_add_platform);

/**
 * snd_soc_register_platform - Register a platform with the ASoC core
 *
 * @platform: platform to register
 */
int snd_soc_register_platform(struct device *dev,
		const struct snd_soc_platform_driver *platform_drv)
{
	struct snd_soc_platform *platform;
	int ret;

	dev_dbg(dev, "ASoC: platform register %s\n", dev_name(dev));

	platform = kzalloc(sizeof(struct snd_soc_platform), GFP_KERNEL);
	if (platform == NULL)
		return -ENOMEM;

	ret = snd_soc_add_platform(dev, platform, platform_drv);
	if (ret)
		kfree(platform);

	return ret;
}
EXPORT_SYMBOL_GPL(snd_soc_register_platform);

/**
 * snd_soc_remove_platform - Remove a platform from the ASoC core
 * @platform: the platform to remove
 */
void snd_soc_remove_platform(struct snd_soc_platform *platform)
{

	mutex_lock(&client_mutex);
	list_del(&platform->list);
	snd_soc_component_del_unlocked(&platform->component);
	mutex_unlock(&client_mutex);

	dev_dbg(platform->dev, "ASoC: Unregistered platform '%s'\n",
		platform->component.name);

	snd_soc_component_cleanup(&platform->component);
}
EXPORT_SYMBOL_GPL(snd_soc_remove_platform);

struct snd_soc_platform *snd_soc_lookup_platform(struct device *dev)
{
	struct snd_soc_platform *platform;

	mutex_lock(&client_mutex);
	list_for_each_entry(platform, &platform_list, list) {
		if (dev == platform->dev) {
			mutex_unlock(&client_mutex);
			return platform;
		}
	}
	mutex_unlock(&client_mutex);

	return NULL;
}
EXPORT_SYMBOL_GPL(snd_soc_lookup_platform);

/**
 * snd_soc_unregister_platform - Unregister a platform from the ASoC core
 *
 * @platform: platform to unregister
 */
void snd_soc_unregister_platform(struct device *dev)
{
	struct snd_soc_platform *platform;

	platform = snd_soc_lookup_platform(dev);
	if (!platform)
		return;

	snd_soc_remove_platform(platform);
	kfree(platform);
}
EXPORT_SYMBOL_GPL(snd_soc_unregister_platform);

static u64 codec_format_map[] = {
	SNDRV_PCM_FMTBIT_S16_LE | SNDRV_PCM_FMTBIT_S16_BE,
	SNDRV_PCM_FMTBIT_U16_LE | SNDRV_PCM_FMTBIT_U16_BE,
	SNDRV_PCM_FMTBIT_S24_LE | SNDRV_PCM_FMTBIT_S24_BE,
	SNDRV_PCM_FMTBIT_U24_LE | SNDRV_PCM_FMTBIT_U24_BE,
	SNDRV_PCM_FMTBIT_S32_LE | SNDRV_PCM_FMTBIT_S32_BE,
	SNDRV_PCM_FMTBIT_U32_LE | SNDRV_PCM_FMTBIT_U32_BE,
	SNDRV_PCM_FMTBIT_S24_3LE | SNDRV_PCM_FMTBIT_U24_3BE,
	SNDRV_PCM_FMTBIT_U24_3LE | SNDRV_PCM_FMTBIT_U24_3BE,
	SNDRV_PCM_FMTBIT_S20_3LE | SNDRV_PCM_FMTBIT_S20_3BE,
	SNDRV_PCM_FMTBIT_U20_3LE | SNDRV_PCM_FMTBIT_U20_3BE,
	SNDRV_PCM_FMTBIT_S18_3LE | SNDRV_PCM_FMTBIT_S18_3BE,
	SNDRV_PCM_FMTBIT_U18_3LE | SNDRV_PCM_FMTBIT_U18_3BE,
	SNDRV_PCM_FMTBIT_FLOAT_LE | SNDRV_PCM_FMTBIT_FLOAT_BE,
	SNDRV_PCM_FMTBIT_FLOAT64_LE | SNDRV_PCM_FMTBIT_FLOAT64_BE,
	SNDRV_PCM_FMTBIT_IEC958_SUBFRAME_LE
	| SNDRV_PCM_FMTBIT_IEC958_SUBFRAME_BE,
};

/* Fix up the DAI formats for endianness: codecs don't actually see
 * the endianness of the data but we're using the CPU format
 * definitions which do need to include endianness so we ensure that
 * codec DAIs always have both big and little endian variants set.
 */
static void fixup_codec_formats(struct snd_soc_pcm_stream *stream)
{
	int i;

	for (i = 0; i < ARRAY_SIZE(codec_format_map); i++)
		if (stream->formats & codec_format_map[i])
			stream->formats |= codec_format_map[i];
}

static int snd_soc_codec_drv_probe(struct snd_soc_component *component)
{
	struct snd_soc_codec *codec = snd_soc_component_to_codec(component);

	return codec->driver->probe(codec);
}

static void snd_soc_codec_drv_remove(struct snd_soc_component *component)
{
	struct snd_soc_codec *codec = snd_soc_component_to_codec(component);

	codec->driver->remove(codec);
}

static int snd_soc_codec_drv_write(struct snd_soc_component *component,
	unsigned int reg, unsigned int val)
{
	struct snd_soc_codec *codec = snd_soc_component_to_codec(component);

	return codec->driver->write(codec, reg, val);
}

static int snd_soc_codec_drv_read(struct snd_soc_component *component,
	unsigned int reg, unsigned int *val)
{
	struct snd_soc_codec *codec = snd_soc_component_to_codec(component);

	*val = codec->driver->read(codec, reg);

	return 0;
}

static int snd_soc_codec_set_bias_level(struct snd_soc_dapm_context *dapm,
	enum snd_soc_bias_level level)
{
	struct snd_soc_codec *codec = snd_soc_dapm_to_codec(dapm);

	return codec->driver->set_bias_level(codec, level);
}

/**
 * snd_soc_register_codec - Register a codec with the ASoC core
 *
 * @codec: codec to register
 */
int snd_soc_register_codec(struct device *dev,
			   const struct snd_soc_codec_driver *codec_drv,
			   struct snd_soc_dai_driver *dai_drv,
			   int num_dai)
{
	struct snd_soc_codec *codec;
	struct snd_soc_dai *dai;
	int ret, i;

	dev_dbg(dev, "codec register %s\n", dev_name(dev));

	codec = kzalloc(sizeof(struct snd_soc_codec), GFP_KERNEL);
	if (codec == NULL)
		return -ENOMEM;

	codec->component.dapm_ptr = &codec->dapm;
	codec->component.codec = codec;

	ret = snd_soc_component_initialize(&codec->component,
			&codec_drv->component_driver, dev);
	if (ret)
		goto err_free;

	if (codec_drv->controls) {
		codec->component.controls = codec_drv->controls;
		codec->component.num_controls = codec_drv->num_controls;
	}
	if (codec_drv->dapm_widgets) {
		codec->component.dapm_widgets = codec_drv->dapm_widgets;
		codec->component.num_dapm_widgets = codec_drv->num_dapm_widgets;
	}
	if (codec_drv->dapm_routes) {
		codec->component.dapm_routes = codec_drv->dapm_routes;
		codec->component.num_dapm_routes = codec_drv->num_dapm_routes;
	}

	if (codec_drv->probe)
		codec->component.probe = snd_soc_codec_drv_probe;
	if (codec_drv->remove)
		codec->component.remove = snd_soc_codec_drv_remove;
	if (codec_drv->write)
		codec->component.write = snd_soc_codec_drv_write;
	if (codec_drv->read)
		codec->component.read = snd_soc_codec_drv_read;
	codec->component.ignore_pmdown_time = codec_drv->ignore_pmdown_time;
	codec->dapm.idle_bias_off = codec_drv->idle_bias_off;
	codec->dapm.suspend_bias_off = codec_drv->suspend_bias_off;
	if (codec_drv->seq_notifier)
		codec->dapm.seq_notifier = codec_drv->seq_notifier;
	if (codec_drv->set_bias_level)
		codec->dapm.set_bias_level = snd_soc_codec_set_bias_level;
	codec->dev = dev;
	codec->driver = codec_drv;
	codec->component.val_bytes = codec_drv->reg_word_size;

#ifdef CONFIG_DEBUG_FS
	codec->component.init_debugfs = soc_init_codec_debugfs;
	codec->component.debugfs_prefix = "codec";
#endif

	if (codec_drv->get_regmap)
		codec->component.regmap = codec_drv->get_regmap(dev);

	for (i = 0; i < num_dai; i++) {
		fixup_codec_formats(&dai_drv[i].playback);
		fixup_codec_formats(&dai_drv[i].capture);
	}

	ret = snd_soc_register_dais(&codec->component, dai_drv, num_dai, false);
	if (ret < 0) {
		dev_err(dev, "ASoC: Failed to regster DAIs: %d\n", ret);
		goto err_cleanup;
	}

	list_for_each_entry(dai, &codec->component.dai_list, list)
		dai->codec = codec;

	mutex_lock(&client_mutex);
	snd_soc_component_add_unlocked(&codec->component);
	list_add(&codec->list, &codec_list);
	mutex_unlock(&client_mutex);

	dev_dbg(codec->dev, "ASoC: Registered codec '%s'\n",
		codec->component.name);
	return 0;

err_cleanup:
	snd_soc_component_cleanup(&codec->component);
err_free:
	kfree(codec);
	return ret;
}
EXPORT_SYMBOL_GPL(snd_soc_register_codec);

/**
 * snd_soc_unregister_codec - Unregister a codec from the ASoC core
 *
 * @codec: codec to unregister
 */
void snd_soc_unregister_codec(struct device *dev)
{
	struct snd_soc_codec *codec;

	mutex_lock(&client_mutex);
	list_for_each_entry(codec, &codec_list, list) {
		if (dev == codec->dev)
			goto found;
	}
	mutex_unlock(&client_mutex);
	return;

found:
	list_del(&codec->list);
	snd_soc_component_del_unlocked(&codec->component);
	mutex_unlock(&client_mutex);

	dev_dbg(codec->dev, "ASoC: Unregistered codec '%s'\n",
			codec->component.name);

	snd_soc_component_cleanup(&codec->component);
	snd_soc_cache_exit(codec);
	kfree(codec);
}
EXPORT_SYMBOL_GPL(snd_soc_unregister_codec);

/* Retrieve a card's name from device tree */
int snd_soc_of_parse_card_name(struct snd_soc_card *card,
			       const char *propname)
{
	struct device_node *np;
	int ret;

	if (!card->dev) {
		pr_err("card->dev is not set before calling %s\n", __func__);
		return -EINVAL;
	}

	np = card->dev->of_node;

	ret = of_property_read_string_index(np, propname, 0, &card->name);
	/*
	 * EINVAL means the property does not exist. This is fine providing
	 * card->name was previously set, which is checked later in
	 * snd_soc_register_card.
	 */
	if (ret < 0 && ret != -EINVAL) {
		dev_err(card->dev,
			"ASoC: Property '%s' could not be read: %d\n",
			propname, ret);
		return ret;
	}

	return 0;
}
EXPORT_SYMBOL_GPL(snd_soc_of_parse_card_name);

static const struct snd_soc_dapm_widget simple_widgets[] = {
	SND_SOC_DAPM_MIC("Microphone", NULL),
	SND_SOC_DAPM_LINE("Line", NULL),
	SND_SOC_DAPM_HP("Headphone", NULL),
	SND_SOC_DAPM_SPK("Speaker", NULL),
};

int snd_soc_of_parse_audio_simple_widgets(struct snd_soc_card *card,
					  const char *propname)
{
	struct device_node *np = card->dev->of_node;
	struct snd_soc_dapm_widget *widgets;
	const char *template, *wname;
	int i, j, num_widgets, ret;

	num_widgets = of_property_count_strings(np, propname);
	if (num_widgets < 0) {
		dev_err(card->dev,
			"ASoC: Property '%s' does not exist\n",	propname);
		return -EINVAL;
	}
	if (num_widgets & 1) {
		dev_err(card->dev,
			"ASoC: Property '%s' length is not even\n", propname);
		return -EINVAL;
	}

	num_widgets /= 2;
	if (!num_widgets) {
		dev_err(card->dev, "ASoC: Property '%s's length is zero\n",
			propname);
		return -EINVAL;
	}

	widgets = devm_kcalloc(card->dev, num_widgets, sizeof(*widgets),
			       GFP_KERNEL);
	if (!widgets) {
		dev_err(card->dev,
			"ASoC: Could not allocate memory for widgets\n");
		return -ENOMEM;
	}

	for (i = 0; i < num_widgets; i++) {
		ret = of_property_read_string_index(np, propname,
			2 * i, &template);
		if (ret) {
			dev_err(card->dev,
				"ASoC: Property '%s' index %d read error:%d\n",
				propname, 2 * i, ret);
			return -EINVAL;
		}

		for (j = 0; j < ARRAY_SIZE(simple_widgets); j++) {
			if (!strncmp(template, simple_widgets[j].name,
				     strlen(simple_widgets[j].name))) {
				widgets[i] = simple_widgets[j];
				break;
			}
		}

		if (j >= ARRAY_SIZE(simple_widgets)) {
			dev_err(card->dev,
				"ASoC: DAPM widget '%s' is not supported\n",
				template);
			return -EINVAL;
		}

		ret = of_property_read_string_index(np, propname,
						    (2 * i) + 1,
						    &wname);
		if (ret) {
			dev_err(card->dev,
				"ASoC: Property '%s' index %d read error:%d\n",
				propname, (2 * i) + 1, ret);
			return -EINVAL;
		}

		widgets[i].name = wname;
	}

	card->of_dapm_widgets = widgets;
	card->num_of_dapm_widgets = num_widgets;

	return 0;
}
EXPORT_SYMBOL_GPL(snd_soc_of_parse_audio_simple_widgets);

int snd_soc_of_parse_tdm_slot(struct device_node *np,
			      unsigned int *slots,
			      unsigned int *slot_width)
{
	u32 val;
	int ret;

	if (of_property_read_bool(np, "dai-tdm-slot-num")) {
		ret = of_property_read_u32(np, "dai-tdm-slot-num", &val);
		if (ret)
			return ret;

		if (slots)
			*slots = val;
	}

	if (of_property_read_bool(np, "dai-tdm-slot-width")) {
		ret = of_property_read_u32(np, "dai-tdm-slot-width", &val);
		if (ret)
			return ret;

		if (slot_width)
			*slot_width = val;
	}

	return 0;
}
EXPORT_SYMBOL_GPL(snd_soc_of_parse_tdm_slot);

int snd_soc_of_parse_audio_routing(struct snd_soc_card *card,
				   const char *propname)
{
	struct device_node *np = card->dev->of_node;
	int num_routes;
	struct snd_soc_dapm_route *routes;
	int i, ret;

	num_routes = of_property_count_strings(np, propname);
	if (num_routes < 0 || num_routes & 1) {
		dev_err(card->dev,
			"ASoC: Property '%s' does not exist or its length is not even\n",
			propname);
		return -EINVAL;
	}
	num_routes /= 2;
	if (!num_routes) {
		dev_err(card->dev, "ASoC: Property '%s's length is zero\n",
			propname);
		return -EINVAL;
	}

	routes = devm_kzalloc(card->dev, num_routes * sizeof(*routes),
			      GFP_KERNEL);
	if (!routes) {
		dev_err(card->dev,
			"ASoC: Could not allocate DAPM route table\n");
		return -EINVAL;
	}

	for (i = 0; i < num_routes; i++) {
		ret = of_property_read_string_index(np, propname,
			2 * i, &routes[i].sink);
		if (ret) {
			dev_err(card->dev,
				"ASoC: Property '%s' index %d could not be read: %d\n",
				propname, 2 * i, ret);
			return -EINVAL;
		}
		ret = of_property_read_string_index(np, propname,
			(2 * i) + 1, &routes[i].source);
		if (ret) {
			dev_err(card->dev,
				"ASoC: Property '%s' index %d could not be read: %d\n",
				propname, (2 * i) + 1, ret);
			return -EINVAL;
		}
	}

	card->num_of_dapm_routes = num_routes;
	card->of_dapm_routes = routes;

	return 0;
}
EXPORT_SYMBOL_GPL(snd_soc_of_parse_audio_routing);

unsigned int snd_soc_of_parse_daifmt(struct device_node *np,
				     const char *prefix,
				     struct device_node **bitclkmaster,
				     struct device_node **framemaster)
{
	int ret, i;
	char prop[128];
	unsigned int format = 0;
	int bit, frame;
	const char *str;
	struct {
		char *name;
		unsigned int val;
	} of_fmt_table[] = {
		{ "i2s",	SND_SOC_DAIFMT_I2S },
		{ "right_j",	SND_SOC_DAIFMT_RIGHT_J },
		{ "left_j",	SND_SOC_DAIFMT_LEFT_J },
		{ "dsp_a",	SND_SOC_DAIFMT_DSP_A },
		{ "dsp_b",	SND_SOC_DAIFMT_DSP_B },
		{ "ac97",	SND_SOC_DAIFMT_AC97 },
		{ "pdm",	SND_SOC_DAIFMT_PDM},
		{ "msb",	SND_SOC_DAIFMT_MSB },
		{ "lsb",	SND_SOC_DAIFMT_LSB },
	};

	if (!prefix)
		prefix = "";

	/*
	 * check "[prefix]format = xxx"
	 * SND_SOC_DAIFMT_FORMAT_MASK area
	 */
	snprintf(prop, sizeof(prop), "%sformat", prefix);
	ret = of_property_read_string(np, prop, &str);
	if (ret == 0) {
		for (i = 0; i < ARRAY_SIZE(of_fmt_table); i++) {
			if (strcmp(str, of_fmt_table[i].name) == 0) {
				format |= of_fmt_table[i].val;
				break;
			}
		}
	}

	/*
	 * check "[prefix]continuous-clock"
	 * SND_SOC_DAIFMT_CLOCK_MASK area
	 */
	snprintf(prop, sizeof(prop), "%scontinuous-clock", prefix);
	if (of_get_property(np, prop, NULL))
		format |= SND_SOC_DAIFMT_CONT;
	else
		format |= SND_SOC_DAIFMT_GATED;

	/*
	 * check "[prefix]bitclock-inversion"
	 * check "[prefix]frame-inversion"
	 * SND_SOC_DAIFMT_INV_MASK area
	 */
	snprintf(prop, sizeof(prop), "%sbitclock-inversion", prefix);
	bit = !!of_get_property(np, prop, NULL);

	snprintf(prop, sizeof(prop), "%sframe-inversion", prefix);
	frame = !!of_get_property(np, prop, NULL);

	switch ((bit << 4) + frame) {
	case 0x11:
		format |= SND_SOC_DAIFMT_IB_IF;
		break;
	case 0x10:
		format |= SND_SOC_DAIFMT_IB_NF;
		break;
	case 0x01:
		format |= SND_SOC_DAIFMT_NB_IF;
		break;
	default:
		/* SND_SOC_DAIFMT_NB_NF is default */
		break;
	}

	/*
	 * check "[prefix]bitclock-master"
	 * check "[prefix]frame-master"
	 * SND_SOC_DAIFMT_MASTER_MASK area
	 */
	snprintf(prop, sizeof(prop), "%sbitclock-master", prefix);
	bit = !!of_get_property(np, prop, NULL);
	if (bit && bitclkmaster)
		*bitclkmaster = of_parse_phandle(np, prop, 0);

	snprintf(prop, sizeof(prop), "%sframe-master", prefix);
	frame = !!of_get_property(np, prop, NULL);
	if (frame && framemaster)
		*framemaster = of_parse_phandle(np, prop, 0);

	switch ((bit << 4) + frame) {
	case 0x11:
		format |= SND_SOC_DAIFMT_CBM_CFM;
		break;
	case 0x10:
		format |= SND_SOC_DAIFMT_CBM_CFS;
		break;
	case 0x01:
		format |= SND_SOC_DAIFMT_CBS_CFM;
		break;
	default:
		format |= SND_SOC_DAIFMT_CBS_CFS;
		break;
	}

	return format;
}
EXPORT_SYMBOL_GPL(snd_soc_of_parse_daifmt);

static int snd_soc_get_dai_name(struct of_phandle_args *args,
				const char **dai_name)
{
	struct snd_soc_component *pos;
	int ret = -EPROBE_DEFER;

	mutex_lock(&client_mutex);
	list_for_each_entry(pos, &component_list, list) {
		if (pos->dev->of_node != args->np)
			continue;

		if (pos->driver->of_xlate_dai_name) {
			ret = pos->driver->of_xlate_dai_name(pos,
							     args,
							     dai_name);
		} else {
			int id = -1;

			switch (args->args_count) {
			case 0:
				id = 0; /* same as dai_drv[0] */
				break;
			case 1:
				id = args->args[0];
				break;
			default:
				/* not supported */
				break;
			}

			if (id < 0 || id >= pos->num_dai) {
				ret = -EINVAL;
				continue;
			}

			ret = 0;

			*dai_name = pos->dai_drv[id].name;
			if (!*dai_name)
				*dai_name = pos->name;
		}

		break;
	}
	mutex_unlock(&client_mutex);
	return ret;
}

int snd_soc_of_get_dai_name(struct device_node *of_node,
			    const char **dai_name)
{
	struct of_phandle_args args;
	int ret;

	ret = of_parse_phandle_with_args(of_node, "sound-dai",
					 "#sound-dai-cells", 0, &args);
	if (ret)
		return ret;

	ret = snd_soc_get_dai_name(&args, dai_name);

	of_node_put(args.np);

	return ret;
}
EXPORT_SYMBOL_GPL(snd_soc_of_get_dai_name);

/*
 * snd_soc_of_get_dai_link_codecs - Parse a list of CODECs in the devicetree
 * @dev: Card device
 * @of_node: Device node
 * @dai_link: DAI link
 *
 * Builds an array of CODEC DAI components from the DAI link property
 * 'sound-dai'.
 * The array is set in the DAI link and the number of DAIs is set accordingly.
 * The device nodes in the array (of_node) must be dereferenced by the caller.
 *
 * Returns 0 for success
 */
int snd_soc_of_get_dai_link_codecs(struct device *dev,
				   struct device_node *of_node,
				   struct snd_soc_dai_link *dai_link)
{
	struct of_phandle_args args;
	struct snd_soc_dai_link_component *component;
	char *name;
	int index, num_codecs, ret;

	/* Count the number of CODECs */
	name = "sound-dai";
	num_codecs = of_count_phandle_with_args(of_node, name,
						"#sound-dai-cells");
	if (num_codecs <= 0) {
		if (num_codecs == -ENOENT)
			dev_err(dev, "No 'sound-dai' property\n");
		else
			dev_err(dev, "Bad phandle in 'sound-dai'\n");
		return num_codecs;
	}
	component = devm_kzalloc(dev,
				 sizeof *component * num_codecs,
				 GFP_KERNEL);
	if (!component)
		return -ENOMEM;
	dai_link->codecs = component;
	dai_link->num_codecs = num_codecs;

	/* Parse the list */
	for (index = 0, component = dai_link->codecs;
	     index < dai_link->num_codecs;
	     index++, component++) {
		ret = of_parse_phandle_with_args(of_node, name,
						 "#sound-dai-cells",
						  index, &args);
		if (ret)
			goto err;
		component->of_node = args.np;
		ret = snd_soc_get_dai_name(&args, &component->dai_name);
		if (ret < 0)
			goto err;
	}
	return 0;
err:
	for (index = 0, component = dai_link->codecs;
	     index < dai_link->num_codecs;
	     index++, component++) {
		if (!component->of_node)
			break;
		of_node_put(component->of_node);
		component->of_node = NULL;
	}
	dai_link->codecs = NULL;
	dai_link->num_codecs = 0;
	return ret;
}
EXPORT_SYMBOL_GPL(snd_soc_of_get_dai_link_codecs);

static int __init snd_soc_init(void)
{
	snd_soc_debugfs_init();
	snd_soc_util_init();

	return platform_driver_register(&soc_driver);
}
module_init(snd_soc_init);

static void __exit snd_soc_exit(void)
{
	snd_soc_util_exit();
	snd_soc_debugfs_exit();

#ifdef CONFIG_DEBUG_FS
#endif
	platform_driver_unregister(&soc_driver);
}
module_exit(snd_soc_exit);

/* Module information */
MODULE_AUTHOR("Liam Girdwood, lrg@slimlogic.co.uk");
MODULE_DESCRIPTION("ALSA SoC Core");
MODULE_LICENSE("GPL");
MODULE_ALIAS("platform:soc-audio");<|MERGE_RESOLUTION|>--- conflicted
+++ resolved
@@ -1674,15 +1674,6 @@
 	if (card->of_dapm_routes)
 		snd_soc_dapm_add_routes(&card->dapm, card->of_dapm_routes,
 					card->num_of_dapm_routes);
-<<<<<<< HEAD
-
-	for (i = 0; i < card->num_links; i++) {
-		if (card->dai_link[i].dai_fmt)
-			snd_soc_runtime_set_dai_fmt(&card->rtd[i],
-				card->dai_link[i].dai_fmt);
-	}
-=======
->>>>>>> a5053a8e
 
 	snprintf(card->snd_card->shortname, sizeof(card->snd_card->shortname),
 		 "%s", card->name);
