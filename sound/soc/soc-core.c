--- conflicted
+++ resolved
@@ -1218,12 +1218,9 @@
 	unsigned int i;
 	int ret;
 
-<<<<<<< HEAD
-=======
 	if (!dai_fmt)
 		return 0;
 
->>>>>>> df0cc57e
 	for_each_rtd_codec_dais(rtd, i, codec_dai) {
 		ret = snd_soc_dai_set_fmt(codec_dai, dai_fmt);
 		if (ret != 0 && ret != -ENOTSUPP)
@@ -1232,21 +1229,13 @@
 
 	/*
 	 * Flip the polarity for the "CPU" end of a CODEC<->CODEC link
-<<<<<<< HEAD
-	 * the component which has non_legacy_dai_naming is Codec
-=======
->>>>>>> df0cc57e
 	 */
 	inv_dai_fmt = snd_soc_daifmt_clock_provider_fliped(dai_fmt);
 
 	for_each_rtd_cpu_dais(rtd, i, cpu_dai) {
 		unsigned int fmt = dai_fmt;
 
-<<<<<<< HEAD
-		if (cpu_dai->component->driver->non_legacy_dai_naming)
-=======
 		if (snd_soc_component_is_codec(cpu_dai->component))
->>>>>>> df0cc57e
 			fmt = inv_dai_fmt;
 
 		ret = snd_soc_dai_set_fmt(cpu_dai, fmt);
@@ -1275,17 +1264,9 @@
 		return ret;
 
 	snd_soc_runtime_get_dai_fmt(rtd);
-<<<<<<< HEAD
-	if (dai_link->dai_fmt) {
-		ret = snd_soc_runtime_set_dai_fmt(rtd, dai_link->dai_fmt);
-		if (ret)
-			return ret;
-	}
-=======
 	ret = snd_soc_runtime_set_dai_fmt(rtd, dai_link->dai_fmt);
 	if (ret)
 		return ret;
->>>>>>> df0cc57e
 
 	/* add DPCM sysfs entries */
 	soc_dpcm_debugfs_add(rtd);
