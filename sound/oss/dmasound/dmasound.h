--- conflicted
+++ resolved
@@ -235,11 +235,7 @@
      */
     int active;
     wait_queue_head_t action_queue, open_queue, sync_queue;
-<<<<<<< HEAD
-    fmode_t open_mode;
-=======
     int non_blocking;
->>>>>>> c07f62e5
     int busy, syncing, xruns, died;
 };
 
