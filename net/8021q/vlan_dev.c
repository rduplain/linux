/* -*- linux-c -*-
 * INET		802.1Q VLAN
 *		Ethernet-type device handling.
 *
 * Authors:	Ben Greear <greearb@candelatech.com>
 *              Please send support related email to: netdev@vger.kernel.org
 *              VLAN Home Page: http://www.candelatech.com/~greear/vlan.html
 *
 * Fixes:       Mar 22 2001: Martin Bokaemper <mbokaemper@unispherenetworks.com>
 *                - reset skb->pkt_type on incoming packets when MAC was changed
 *                - see that changed MAC is saddr for outgoing packets
 *              Oct 20, 2001:  Ard van Breeman:
 *                - Fix MC-list, finally.
 *                - Flush MC-list on VLAN destroy.
 *
 *
 *		This program is free software; you can redistribute it and/or
 *		modify it under the terms of the GNU General Public License
 *		as published by the Free Software Foundation; either version
 *		2 of the License, or (at your option) any later version.
 */

#include <linux/module.h>
#include <linux/mm.h>
#include <linux/in.h>
#include <linux/init.h>
#include <asm/uaccess.h> /* for copy_from_user */
#include <linux/skbuff.h>
#include <linux/netdevice.h>
#include <linux/etherdevice.h>
#include <net/datalink.h>
#include <net/p8022.h>
#include <net/arp.h>

#include "vlan.h"
#include "vlanproc.h"
#include <linux/if_vlan.h>
#include <net/ip.h>

/*
 *	Rebuild the Ethernet MAC header. This is called after an ARP
 *	(or in future other address resolution) has completed on this
 *	sk_buff. We now let ARP fill in the other fields.
 *
 *	This routine CANNOT use cached dst->neigh!
 *	Really, it is used only when dst->neigh is wrong.
 *
 * TODO:  This needs a checkup, I'm ignorant here. --BLG
 */
static int vlan_dev_rebuild_header(struct sk_buff *skb)
{
	struct net_device *dev = skb->dev;
	struct vlan_ethhdr *veth = (struct vlan_ethhdr *)(skb->data);

	switch (veth->h_vlan_encapsulated_proto) {
#ifdef CONFIG_INET
	case __constant_htons(ETH_P_IP):

		/* TODO:  Confirm this will work with VLAN headers... */
		return arp_find(veth->h_dest, skb);
#endif
	default:
		pr_debug("%s: unable to resolve type %X addresses.\n",
			 dev->name, ntohs(veth->h_vlan_encapsulated_proto));

		memcpy(veth->h_source, dev->dev_addr, ETH_ALEN);
		break;
	}

	return 0;
}

static inline struct sk_buff *vlan_check_reorder_header(struct sk_buff *skb)
{
	if (vlan_dev_info(skb->dev)->flags & VLAN_FLAG_REORDER_HDR) {
		if (skb_shared(skb) || skb_cloned(skb)) {
			struct sk_buff *nskb = skb_copy(skb, GFP_ATOMIC);
			kfree_skb(skb);
			skb = nskb;
		}
		if (skb) {
			/* Lifted from Gleb's VLAN code... */
			memmove(skb->data - ETH_HLEN,
				skb->data - VLAN_ETH_HLEN, 12);
			skb->mac_header += VLAN_HLEN;
		}
	}

	return skb;
}

static inline void vlan_set_encap_proto(struct sk_buff *skb,
		struct vlan_hdr *vhdr)
{
	__be16 proto;
	unsigned char *rawp;

	/*
	 * Was a VLAN packet, grab the encapsulated protocol, which the layer
	 * three protocols care about.
	 */

	proto = vhdr->h_vlan_encapsulated_proto;
	if (ntohs(proto) >= 1536) {
		skb->protocol = proto;
		return;
	}

	rawp = skb->data;
	if (*(unsigned short *)rawp == 0xFFFF)
		/*
		 * This is a magic hack to spot IPX packets. Older Novell
		 * breaks the protocol design and runs IPX over 802.3 without
		 * an 802.2 LLC layer. We look for FFFF which isn't a used
		 * 802.2 SSAP/DSAP. This won't work for fault tolerant netware
		 * but does for the rest.
		 */
		skb->protocol = htons(ETH_P_802_3);
	else
		/*
		 * Real 802.2 LLC
		 */
		skb->protocol = htons(ETH_P_802_2);
}

/*
 *	Determine the packet's protocol ID. The rule here is that we
 *	assume 802.3 if the type field is short enough to be a length.
 *	This is normal practice and works for any 'now in use' protocol.
 *
 *  Also, at this point we assume that we ARE dealing exclusively with
 *  VLAN packets, or packets that should be made into VLAN packets based
 *  on a default VLAN ID.
 *
 *  NOTE:  Should be similar to ethernet/eth.c.
 *
 *  SANITY NOTE:  This method is called when a packet is moving up the stack
 *                towards userland.  To get here, it would have already passed
 *                through the ethernet/eth.c eth_type_trans() method.
 *  SANITY NOTE 2: We are referencing to the VLAN_HDR frields, which MAY be
 *                 stored UNALIGNED in the memory.  RISC systems don't like
 *                 such cases very much...
 *  SANITY NOTE 2a: According to Dave Miller & Alexey, it will always be
 *  		    aligned, so there doesn't need to be any of the unaligned
 *  		    stuff.  It has been commented out now...  --Ben
 *
 */
int vlan_skb_recv(struct sk_buff *skb, struct net_device *dev,
		  struct packet_type *ptype, struct net_device *orig_dev)
{
	struct vlan_hdr *vhdr;
	unsigned short vid;
	struct net_device_stats *stats;
	unsigned short vlan_TCI;

	if (dev->nd_net != &init_net)
		goto err_free;

	skb = skb_share_check(skb, GFP_ATOMIC);
	if (skb == NULL)
		goto err_free;

	if (unlikely(!pskb_may_pull(skb, VLAN_HLEN)))
		goto err_free;

	vhdr = (struct vlan_hdr *)skb->data;
	vlan_TCI = ntohs(vhdr->h_vlan_TCI);
	vid = (vlan_TCI & VLAN_VID_MASK);

	rcu_read_lock();
	skb->dev = __find_vlan_dev(dev, vid);
	if (!skb->dev) {
		pr_debug("%s: ERROR: No net_device for VID: %u on dev: %s\n",
			 __func__, (unsigned int)vid, dev->name);
		goto err_unlock;
	}

	skb->dev->last_rx = jiffies;

	stats = &skb->dev->stats;
	stats->rx_packets++;
	stats->rx_bytes += skb->len;

	skb_pull_rcsum(skb, VLAN_HLEN);

	skb->priority = vlan_get_ingress_priority(skb->dev,
						  ntohs(vhdr->h_vlan_TCI));

	pr_debug("%s: priority: %u for TCI: %hu\n",
		 __func__, skb->priority, ntohs(vhdr->h_vlan_TCI));

	switch (skb->pkt_type) {
	case PACKET_BROADCAST: /* Yeah, stats collect these together.. */
		/* stats->broadcast ++; // no such counter :-( */
		break;

	case PACKET_MULTICAST:
		stats->multicast++;
		break;

	case PACKET_OTHERHOST:
		/* Our lower layer thinks this is not local, let's make sure.
		 * This allows the VLAN to have a different MAC than the
		 * underlying device, and still route correctly.
		 */
		if (!compare_ether_addr(eth_hdr(skb)->h_dest,
					skb->dev->dev_addr))
			skb->pkt_type = PACKET_HOST;
		break;
	default:
		break;
	}

	vlan_set_encap_proto(skb, vhdr);

	skb = vlan_check_reorder_header(skb);
	if (!skb) {
		stats->rx_errors++;
		goto err_unlock;
	}

	netif_rx(skb);
	rcu_read_unlock();
	return NET_RX_SUCCESS;

err_unlock:
	rcu_read_unlock();
err_free:
	kfree_skb(skb);
	return NET_RX_DROP;
}

static inline unsigned short
vlan_dev_get_egress_qos_mask(struct net_device *dev, struct sk_buff *skb)
{
	struct vlan_priority_tci_mapping *mp;

	mp = vlan_dev_info(dev)->egress_priority_map[(skb->priority & 0xF)];
	while (mp) {
		if (mp->priority == skb->priority) {
			return mp->vlan_qos; /* This should already be shifted
					      * to mask correctly with the
					      * VLAN's TCI */
		}
		mp = mp->next;
	}
	return 0;
}

/*
 *	Create the VLAN header for an arbitrary protocol layer
 *
 *	saddr=NULL	means use device source address
 *	daddr=NULL	means leave destination address (eg unresolved arp)
 *
 *  This is called when the SKB is moving down the stack towards the
 *  physical devices.
 */
static int vlan_dev_hard_header(struct sk_buff *skb, struct net_device *dev,
				unsigned short type,
				const void *daddr, const void *saddr,
				unsigned int len)
{
	struct vlan_hdr *vhdr;
	unsigned short veth_TCI = 0;
	int rc = 0;
	int build_vlan_header = 0;
	struct net_device *vdev = dev;

	pr_debug("%s: skb: %p type: %hx len: %u vlan_id: %hx, daddr: %p\n",
		 __func__, skb, type, len, vlan_dev_info(dev)->vlan_id,
		 daddr);

	/* build vlan header only if re_order_header flag is NOT set.  This
	 * fixes some programs that get confused when they see a VLAN device
	 * sending a frame that is VLAN encoded (the consensus is that the VLAN
	 * device should look completely like an Ethernet device when the
	 * REORDER_HEADER flag is set)	The drawback to this is some extra
	 * header shuffling in the hard_start_xmit.  Users can turn off this
	 * REORDER behaviour with the vconfig tool.
	 */
	if (!(vlan_dev_info(dev)->flags & VLAN_FLAG_REORDER_HDR))
		build_vlan_header = 1;

	if (build_vlan_header) {
		vhdr = (struct vlan_hdr *) skb_push(skb, VLAN_HLEN);

		/* build the four bytes that make this a VLAN header. */

		/* Now, construct the second two bytes. This field looks
		 * something like:
		 * usr_priority: 3 bits	 (high bits)
		 * CFI		 1 bit
		 * VLAN ID	 12 bits (low bits)
		 *
		 */
		veth_TCI = vlan_dev_info(dev)->vlan_id;
		veth_TCI |= vlan_dev_get_egress_qos_mask(dev, skb);

		vhdr->h_vlan_TCI = htons(veth_TCI);

		/*
		 *  Set the protocol type. For a packet of type ETH_P_802_3 we
		 *  put the length in here instead. It is up to the 802.2
		 *  layer to carry protocol information.
		 */

		if (type != ETH_P_802_3)
			vhdr->h_vlan_encapsulated_proto = htons(type);
		else
			vhdr->h_vlan_encapsulated_proto = htons(len);

		skb->protocol = htons(ETH_P_8021Q);
		skb_reset_network_header(skb);
	}

	/* Before delegating work to the lower layer, enter our MAC-address */
	if (saddr == NULL)
		saddr = dev->dev_addr;

	dev = vlan_dev_info(dev)->real_dev;

	/* MPLS can send us skbuffs w/out enough space.	This check will grow
	 * the skb if it doesn't have enough headroom. Not a beautiful solution,
	 * so I'll tick a counter so that users can know it's happening...
	 * If they care...
	 */

	/* NOTE: This may still break if the underlying device is not the final
	 * device (and thus there are more headers to add...) It should work for
	 * good-ole-ethernet though.
	 */
	if (skb_headroom(skb) < dev->hard_header_len) {
		struct sk_buff *sk_tmp = skb;
		skb = skb_realloc_headroom(sk_tmp, dev->hard_header_len);
		kfree_skb(sk_tmp);
		if (skb == NULL) {
			struct net_device_stats *stats = &vdev->stats;
			stats->tx_dropped++;
			return -ENOMEM;
		}
		vlan_dev_info(vdev)->cnt_inc_headroom_on_tx++;
		pr_debug("%s: %s: had to grow skb\n", __func__, vdev->name);
	}

	if (build_vlan_header) {
		/* Now make the underlying real hard header */
		rc = dev_hard_header(skb, dev, ETH_P_8021Q, daddr, saddr,
				     len + VLAN_HLEN);
		if (rc > 0)
			rc += VLAN_HLEN;
		else if (rc < 0)
			rc -= VLAN_HLEN;
	} else
		/* If here, then we'll just make a normal looking ethernet
		 * frame, but, the hard_start_xmit method will insert the tag
		 * (it has to be able to do this for bridged and other skbs
		 * that don't come down the protocol stack in an orderly manner.
		 */
		rc = dev_hard_header(skb, dev, type, daddr, saddr, len);

	return rc;
}

static int vlan_dev_hard_start_xmit(struct sk_buff *skb, struct net_device *dev)
{
	struct net_device_stats *stats = &dev->stats;
	struct vlan_ethhdr *veth = (struct vlan_ethhdr *)(skb->data);

	/* Handle non-VLAN frames if they are sent to us, for example by DHCP.
	 *
	 * NOTE: THIS ASSUMES DIX ETHERNET, SPECIFICALLY NOT SUPPORTING
	 * OTHER THINGS LIKE FDDI/TokenRing/802.3 SNAPs...
	 */

	if (veth->h_vlan_proto != htons(ETH_P_8021Q) ||
		vlan_dev_info(dev)->flags & VLAN_FLAG_REORDER_HDR) {
		int orig_headroom = skb_headroom(skb);
		unsigned short veth_TCI;

		/* This is not a VLAN frame...but we can fix that! */
		vlan_dev_info(dev)->cnt_encap_on_xmit++;

		pr_debug("%s: proto to encap: 0x%hx\n",
<<<<<<< HEAD
			 __func__, htons(veth->h_vlan_proto));
=======
			 __FUNCTION__, ntohs(veth->h_vlan_proto));
>>>>>>> 2f633928
		/* Construct the second two bytes. This field looks something
		 * like:
		 * usr_priority: 3 bits	 (high bits)
		 * CFI		 1 bit
		 * VLAN ID	 12 bits (low bits)
		 */
		veth_TCI = vlan_dev_info(dev)->vlan_id;
		veth_TCI |= vlan_dev_get_egress_qos_mask(dev, skb);

		skb = __vlan_put_tag(skb, veth_TCI);
		if (!skb) {
			stats->tx_dropped++;
			return 0;
		}

		if (orig_headroom < VLAN_HLEN)
			vlan_dev_info(dev)->cnt_inc_headroom_on_tx++;
	}

	pr_debug("%s: about to send skb: %p to dev: %s\n",
		__func__, skb, skb->dev->name);
	pr_debug("  " MAC_FMT " " MAC_FMT " %4hx %4hx %4hx\n",
		 veth->h_dest[0], veth->h_dest[1], veth->h_dest[2],
		 veth->h_dest[3], veth->h_dest[4], veth->h_dest[5],
		 veth->h_source[0], veth->h_source[1], veth->h_source[2],
		 veth->h_source[3], veth->h_source[4], veth->h_source[5],
		 veth->h_vlan_proto, veth->h_vlan_TCI,
		 veth->h_vlan_encapsulated_proto);

	stats->tx_packets++; /* for statics only */
	stats->tx_bytes += skb->len;

	skb->dev = vlan_dev_info(dev)->real_dev;
	dev_queue_xmit(skb);

	return 0;
}

static int vlan_dev_hwaccel_hard_start_xmit(struct sk_buff *skb,
					    struct net_device *dev)
{
	struct net_device_stats *stats = &dev->stats;
	unsigned short veth_TCI;

	/* Construct the second two bytes. This field looks something
	 * like:
	 * usr_priority: 3 bits	 (high bits)
	 * CFI		 1 bit
	 * VLAN ID	 12 bits (low bits)
	 */
	veth_TCI = vlan_dev_info(dev)->vlan_id;
	veth_TCI |= vlan_dev_get_egress_qos_mask(dev, skb);
	skb = __vlan_hwaccel_put_tag(skb, veth_TCI);

	stats->tx_packets++;
	stats->tx_bytes += skb->len;

	skb->dev = vlan_dev_info(dev)->real_dev;
	dev_queue_xmit(skb);

	return 0;
}

static int vlan_dev_change_mtu(struct net_device *dev, int new_mtu)
{
	/* TODO: gotta make sure the underlying layer can handle it,
	 * maybe an IFF_VLAN_CAPABLE flag for devices?
	 */
	if (vlan_dev_info(dev)->real_dev->mtu < new_mtu)
		return -ERANGE;

	dev->mtu = new_mtu;

	return 0;
}

void vlan_dev_set_ingress_priority(const struct net_device *dev,
				   u32 skb_prio, short vlan_prio)
{
	struct vlan_dev_info *vlan = vlan_dev_info(dev);

	if (vlan->ingress_priority_map[vlan_prio & 0x7] && !skb_prio)
		vlan->nr_ingress_mappings--;
	else if (!vlan->ingress_priority_map[vlan_prio & 0x7] && skb_prio)
		vlan->nr_ingress_mappings++;

	vlan->ingress_priority_map[vlan_prio & 0x7] = skb_prio;
}

int vlan_dev_set_egress_priority(const struct net_device *dev,
				 u32 skb_prio, short vlan_prio)
{
	struct vlan_dev_info *vlan = vlan_dev_info(dev);
	struct vlan_priority_tci_mapping *mp = NULL;
	struct vlan_priority_tci_mapping *np;
	u32 vlan_qos = (vlan_prio << 13) & 0xE000;

	/* See if a priority mapping exists.. */
	mp = vlan->egress_priority_map[skb_prio & 0xF];
	while (mp) {
		if (mp->priority == skb_prio) {
			if (mp->vlan_qos && !vlan_qos)
				vlan->nr_egress_mappings--;
			else if (!mp->vlan_qos && vlan_qos)
				vlan->nr_egress_mappings++;
			mp->vlan_qos = vlan_qos;
			return 0;
		}
		mp = mp->next;
	}

	/* Create a new mapping then. */
	mp = vlan->egress_priority_map[skb_prio & 0xF];
	np = kmalloc(sizeof(struct vlan_priority_tci_mapping), GFP_KERNEL);
	if (!np)
		return -ENOBUFS;

	np->next = mp;
	np->priority = skb_prio;
	np->vlan_qos = vlan_qos;
	vlan->egress_priority_map[skb_prio & 0xF] = np;
	if (vlan_qos)
		vlan->nr_egress_mappings++;
	return 0;
}

/* Flags are defined in the vlan_flags enum in include/linux/if_vlan.h file. */
int vlan_dev_set_vlan_flag(const struct net_device *dev,
			   u32 flag, short flag_val)
{
	/* verify flag is supported */
	if (flag == VLAN_FLAG_REORDER_HDR) {
		if (flag_val)
			vlan_dev_info(dev)->flags |= VLAN_FLAG_REORDER_HDR;
		else
			vlan_dev_info(dev)->flags &= ~VLAN_FLAG_REORDER_HDR;
		return 0;
	}
	return -EINVAL;
}

void vlan_dev_get_realdev_name(const struct net_device *dev, char *result)
{
	strncpy(result, vlan_dev_info(dev)->real_dev->name, 23);
}

void vlan_dev_get_vid(const struct net_device *dev, unsigned short *result)
{
	*result = vlan_dev_info(dev)->vlan_id;
}

static int vlan_dev_open(struct net_device *dev)
{
	struct vlan_dev_info *vlan = vlan_dev_info(dev);
	struct net_device *real_dev = vlan->real_dev;
	int err;

	if (!(real_dev->flags & IFF_UP))
		return -ENETDOWN;

	if (compare_ether_addr(dev->dev_addr, real_dev->dev_addr)) {
		err = dev_unicast_add(real_dev, dev->dev_addr, ETH_ALEN);
		if (err < 0)
			return err;
	}
	memcpy(vlan->real_dev_addr, real_dev->dev_addr, ETH_ALEN);

	if (dev->flags & IFF_ALLMULTI)
		dev_set_allmulti(real_dev, 1);
	if (dev->flags & IFF_PROMISC)
		dev_set_promiscuity(real_dev, 1);

	return 0;
}

static int vlan_dev_stop(struct net_device *dev)
{
	struct net_device *real_dev = vlan_dev_info(dev)->real_dev;

	dev_mc_unsync(real_dev, dev);
	dev_unicast_unsync(real_dev, dev);
	if (dev->flags & IFF_ALLMULTI)
		dev_set_allmulti(real_dev, -1);
	if (dev->flags & IFF_PROMISC)
		dev_set_promiscuity(real_dev, -1);

	if (compare_ether_addr(dev->dev_addr, real_dev->dev_addr))
		dev_unicast_delete(real_dev, dev->dev_addr, dev->addr_len);

	return 0;
}

static int vlan_dev_set_mac_address(struct net_device *dev, void *p)
{
	struct net_device *real_dev = vlan_dev_info(dev)->real_dev;
	struct sockaddr *addr = p;
	int err;

	if (!is_valid_ether_addr(addr->sa_data))
		return -EADDRNOTAVAIL;

	if (!(dev->flags & IFF_UP))
		goto out;

	if (compare_ether_addr(addr->sa_data, real_dev->dev_addr)) {
		err = dev_unicast_add(real_dev, addr->sa_data, ETH_ALEN);
		if (err < 0)
			return err;
	}

	if (compare_ether_addr(dev->dev_addr, real_dev->dev_addr))
		dev_unicast_delete(real_dev, dev->dev_addr, ETH_ALEN);

out:
	memcpy(dev->dev_addr, addr->sa_data, ETH_ALEN);
	return 0;
}

static int vlan_dev_ioctl(struct net_device *dev, struct ifreq *ifr, int cmd)
{
	struct net_device *real_dev = vlan_dev_info(dev)->real_dev;
	struct ifreq ifrr;
	int err = -EOPNOTSUPP;

	strncpy(ifrr.ifr_name, real_dev->name, IFNAMSIZ);
	ifrr.ifr_ifru = ifr->ifr_ifru;

	switch (cmd) {
	case SIOCGMIIPHY:
	case SIOCGMIIREG:
	case SIOCSMIIREG:
		if (real_dev->do_ioctl && netif_device_present(real_dev))
			err = real_dev->do_ioctl(real_dev, &ifrr, cmd);
		break;
	}

	if (!err)
		ifr->ifr_ifru = ifrr.ifr_ifru;

	return err;
}

static void vlan_dev_change_rx_flags(struct net_device *dev, int change)
{
	struct net_device *real_dev = vlan_dev_info(dev)->real_dev;

	if (change & IFF_ALLMULTI)
		dev_set_allmulti(real_dev, dev->flags & IFF_ALLMULTI ? 1 : -1);
	if (change & IFF_PROMISC)
		dev_set_promiscuity(real_dev, dev->flags & IFF_PROMISC ? 1 : -1);
}

static void vlan_dev_set_rx_mode(struct net_device *vlan_dev)
{
	dev_mc_sync(vlan_dev_info(vlan_dev)->real_dev, vlan_dev);
	dev_unicast_sync(vlan_dev_info(vlan_dev)->real_dev, vlan_dev);
}

/*
 * vlan network devices have devices nesting below it, and are a special
 * "super class" of normal network devices; split their locks off into a
 * separate class since they always nest.
 */
static struct lock_class_key vlan_netdev_xmit_lock_key;

static const struct header_ops vlan_header_ops = {
	.create	 = vlan_dev_hard_header,
	.rebuild = vlan_dev_rebuild_header,
	.parse	 = eth_header_parse,
};

static int vlan_dev_init(struct net_device *dev)
{
	struct net_device *real_dev = vlan_dev_info(dev)->real_dev;
	int subclass = 0;

	/* IFF_BROADCAST|IFF_MULTICAST; ??? */
	dev->flags  = real_dev->flags & ~IFF_UP;
	dev->iflink = real_dev->ifindex;
	dev->state  = (real_dev->state & ((1<<__LINK_STATE_NOCARRIER) |
					  (1<<__LINK_STATE_DORMANT))) |
		      (1<<__LINK_STATE_PRESENT);

	/* ipv6 shared card related stuff */
	dev->dev_id = real_dev->dev_id;

	if (is_zero_ether_addr(dev->dev_addr))
		memcpy(dev->dev_addr, real_dev->dev_addr, dev->addr_len);
	if (is_zero_ether_addr(dev->broadcast))
		memcpy(dev->broadcast, real_dev->broadcast, dev->addr_len);

	if (real_dev->features & NETIF_F_HW_VLAN_TX) {
		dev->header_ops      = real_dev->header_ops;
		dev->hard_header_len = real_dev->hard_header_len;
		dev->hard_start_xmit = vlan_dev_hwaccel_hard_start_xmit;
	} else {
		dev->header_ops      = &vlan_header_ops;
		dev->hard_header_len = real_dev->hard_header_len + VLAN_HLEN;
		dev->hard_start_xmit = vlan_dev_hard_start_xmit;
	}

	if (real_dev->priv_flags & IFF_802_1Q_VLAN)
		subclass = 1;

	lockdep_set_class_and_subclass(&dev->_xmit_lock,
				&vlan_netdev_xmit_lock_key, subclass);
	return 0;
}

void vlan_setup(struct net_device *dev)
{
	ether_setup(dev);

	dev->priv_flags		|= IFF_802_1Q_VLAN;
	dev->tx_queue_len	= 0;

	dev->change_mtu		= vlan_dev_change_mtu;
	dev->init		= vlan_dev_init;
	dev->open		= vlan_dev_open;
	dev->stop		= vlan_dev_stop;
	dev->set_mac_address	= vlan_dev_set_mac_address;
	dev->set_rx_mode	= vlan_dev_set_rx_mode;
	dev->set_multicast_list	= vlan_dev_set_rx_mode;
	dev->change_rx_flags	= vlan_dev_change_rx_flags;
	dev->do_ioctl		= vlan_dev_ioctl;
	dev->destructor		= free_netdev;

	memset(dev->broadcast, 0, ETH_ALEN);
}<|MERGE_RESOLUTION|>--- conflicted
+++ resolved
@@ -382,11 +382,7 @@
 		vlan_dev_info(dev)->cnt_encap_on_xmit++;
 
 		pr_debug("%s: proto to encap: 0x%hx\n",
-<<<<<<< HEAD
-			 __func__, htons(veth->h_vlan_proto));
-=======
-			 __FUNCTION__, ntohs(veth->h_vlan_proto));
->>>>>>> 2f633928
+			 __func__, ntohs(veth->h_vlan_proto));
 		/* Construct the second two bytes. This field looks something
 		 * like:
 		 * usr_priority: 3 bits	 (high bits)
