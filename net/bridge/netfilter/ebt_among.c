/*
 *  ebt_among
 *
 *	Authors:
 *	Grzegorz Borowiak <grzes@gnu.univ.gda.pl>
 *
 *  August, 2003
 *
 */
#define pr_fmt(fmt) KBUILD_MODNAME ": " fmt
#include <linux/ip.h>
#include <linux/if_arp.h>
#include <linux/module.h>
#include <linux/netfilter/x_tables.h>
#include <linux/netfilter_bridge/ebtables.h>
#include <linux/netfilter_bridge/ebt_among.h>

static bool ebt_mac_wormhash_contains(const struct ebt_mac_wormhash *wh,
				      const char *mac, __be32 ip)
{
	/* You may be puzzled as to how this code works.
	 * Some tricks were used, refer to
	 * 	include/linux/netfilter_bridge/ebt_among.h
	 * as there you can find a solution of this mystery.
	 */
	const struct ebt_mac_wormhash_tuple *p;
	int start, limit, i;
	uint32_t cmp[2] = { 0, 0 };
	int key = ((const unsigned char *)mac)[5];

	ether_addr_copy(((char *) cmp) + 2, mac);
	start = wh->table[key];
	limit = wh->table[key + 1];
	if (ip) {
		for (i = start; i < limit; i++) {
			p = &wh->pool[i];
			if (cmp[1] == p->cmp[1] && cmp[0] == p->cmp[0])
				if (p->ip == 0 || p->ip == ip)
					return true;
		}
	} else {
		for (i = start; i < limit; i++) {
			p = &wh->pool[i];
			if (cmp[1] == p->cmp[1] && cmp[0] == p->cmp[0])
				if (p->ip == 0)
					return true;
		}
	}
	return false;
}

static int ebt_mac_wormhash_check_integrity(const struct ebt_mac_wormhash
					    *wh)
{
	int i;

	for (i = 0; i < 256; i++) {
		if (wh->table[i] > wh->table[i + 1])
			return -0x100 - i;
		if (wh->table[i] < 0)
			return -0x200 - i;
		if (wh->table[i] > wh->poolsize)
			return -0x300 - i;
	}
	if (wh->table[256] > wh->poolsize)
		return -0xc00;
	return 0;
}

static int get_ip_dst(const struct sk_buff *skb, __be32 *addr)
{
	if (eth_hdr(skb)->h_proto == htons(ETH_P_IP)) {
		const struct iphdr *ih;
		struct iphdr _iph;

		ih = skb_header_pointer(skb, 0, sizeof(_iph), &_iph);
		if (ih == NULL)
			return -1;
		*addr = ih->daddr;
	} else if (eth_hdr(skb)->h_proto == htons(ETH_P_ARP)) {
		const struct arphdr *ah;
		struct arphdr _arph;
		const __be32 *bp;
		__be32 buf;

		ah = skb_header_pointer(skb, 0, sizeof(_arph), &_arph);
		if (ah == NULL ||
		    ah->ar_pln != sizeof(__be32) ||
		    ah->ar_hln != ETH_ALEN)
			return -1;
		bp = skb_header_pointer(skb, sizeof(struct arphdr) +
					2 * ETH_ALEN + sizeof(__be32),
					sizeof(__be32), &buf);
		if (bp == NULL)
			return -1;
		*addr = *bp;
	}
	return 0;
}

static int get_ip_src(const struct sk_buff *skb, __be32 *addr)
{
	if (eth_hdr(skb)->h_proto == htons(ETH_P_IP)) {
		const struct iphdr *ih;
		struct iphdr _iph;

		ih = skb_header_pointer(skb, 0, sizeof(_iph), &_iph);
		if (ih == NULL)
			return -1;
		*addr = ih->saddr;
	} else if (eth_hdr(skb)->h_proto == htons(ETH_P_ARP)) {
		const struct arphdr *ah;
		struct arphdr _arph;
		const __be32 *bp;
		__be32 buf;

		ah = skb_header_pointer(skb, 0, sizeof(_arph), &_arph);
		if (ah == NULL ||
		    ah->ar_pln != sizeof(__be32) ||
		    ah->ar_hln != ETH_ALEN)
			return -1;
		bp = skb_header_pointer(skb, sizeof(struct arphdr) +
					ETH_ALEN, sizeof(__be32), &buf);
		if (bp == NULL)
			return -1;
		*addr = *bp;
	}
	return 0;
}

static bool
ebt_among_mt(const struct sk_buff *skb, struct xt_action_param *par)
{
	const struct ebt_among_info *info = par->matchinfo;
	const char *dmac, *smac;
	const struct ebt_mac_wormhash *wh_dst, *wh_src;
	__be32 dip = 0, sip = 0;

	wh_dst = ebt_among_wh_dst(info);
	wh_src = ebt_among_wh_src(info);

	if (wh_src) {
		smac = eth_hdr(skb)->h_source;
		if (get_ip_src(skb, &sip))
			return false;
		if (!(info->bitmask & EBT_AMONG_SRC_NEG)) {
			/* we match only if it contains */
			if (!ebt_mac_wormhash_contains(wh_src, smac, sip))
				return false;
		} else {
			/* we match only if it DOES NOT contain */
			if (ebt_mac_wormhash_contains(wh_src, smac, sip))
				return false;
		}
	}

	if (wh_dst) {
		dmac = eth_hdr(skb)->h_dest;
		if (get_ip_dst(skb, &dip))
			return false;
		if (!(info->bitmask & EBT_AMONG_DST_NEG)) {
			/* we match only if it contains */
			if (!ebt_mac_wormhash_contains(wh_dst, dmac, dip))
				return false;
		} else {
			/* we match only if it DOES NOT contain */
			if (ebt_mac_wormhash_contains(wh_dst, dmac, dip))
				return false;
		}
	}

	return true;
}

static bool poolsize_invalid(const struct ebt_mac_wormhash *w)
{
	return w && w->poolsize >= (INT_MAX / sizeof(struct ebt_mac_wormhash_tuple));
}

<<<<<<< HEAD
=======
static bool wormhash_offset_invalid(int off, unsigned int len)
{
	if (off == 0) /* not present */
		return false;

	if (off < (int)sizeof(struct ebt_among_info) ||
	    off % __alignof__(struct ebt_mac_wormhash))
		return true;

	off += sizeof(struct ebt_mac_wormhash);

	return off > len;
}

static bool wormhash_sizes_valid(const struct ebt_mac_wormhash *wh, int a, int b)
{
	if (a == 0)
		a = sizeof(struct ebt_among_info);

	return ebt_mac_wormhash_size(wh) + a == b;
}

>>>>>>> 99fec39e
static int ebt_among_mt_check(const struct xt_mtchk_param *par)
{
	const struct ebt_among_info *info = par->matchinfo;
	const struct ebt_entry_match *em =
		container_of(par->matchinfo, const struct ebt_entry_match, data);
	unsigned int expected_length = sizeof(struct ebt_among_info);
	const struct ebt_mac_wormhash *wh_dst, *wh_src;
	int err;

	if (expected_length > em->match_size)
		return -EINVAL;

<<<<<<< HEAD
=======
	if (wormhash_offset_invalid(info->wh_dst_ofs, em->match_size) ||
	    wormhash_offset_invalid(info->wh_src_ofs, em->match_size))
		return -EINVAL;

>>>>>>> 99fec39e
	wh_dst = ebt_among_wh_dst(info);
	if (poolsize_invalid(wh_dst))
		return -EINVAL;

	expected_length += ebt_mac_wormhash_size(wh_dst);
	if (expected_length > em->match_size)
		return -EINVAL;

	wh_src = ebt_among_wh_src(info);
	if (poolsize_invalid(wh_src))
		return -EINVAL;

<<<<<<< HEAD
=======
	if (info->wh_src_ofs < info->wh_dst_ofs) {
		if (!wormhash_sizes_valid(wh_src, info->wh_src_ofs, info->wh_dst_ofs))
			return -EINVAL;
	} else {
		if (!wormhash_sizes_valid(wh_dst, info->wh_dst_ofs, info->wh_src_ofs))
			return -EINVAL;
	}

>>>>>>> 99fec39e
	expected_length += ebt_mac_wormhash_size(wh_src);

	if (em->match_size != EBT_ALIGN(expected_length)) {
		pr_err_ratelimited("wrong size: %d against expected %d, rounded to %zd\n",
				   em->match_size, expected_length,
				   EBT_ALIGN(expected_length));
		return -EINVAL;
	}
	if (wh_dst && (err = ebt_mac_wormhash_check_integrity(wh_dst))) {
		pr_err_ratelimited("dst integrity fail: %x\n", -err);
		return -EINVAL;
	}
	if (wh_src && (err = ebt_mac_wormhash_check_integrity(wh_src))) {
		pr_err_ratelimited("src integrity fail: %x\n", -err);
		return -EINVAL;
	}
	return 0;
}

static struct xt_match ebt_among_mt_reg __read_mostly = {
	.name		= "among",
	.revision	= 0,
	.family		= NFPROTO_BRIDGE,
	.match		= ebt_among_mt,
	.checkentry	= ebt_among_mt_check,
	.matchsize	= -1, /* special case */
	.me		= THIS_MODULE,
};

static int __init ebt_among_init(void)
{
	return xt_register_match(&ebt_among_mt_reg);
}

static void __exit ebt_among_fini(void)
{
	xt_unregister_match(&ebt_among_mt_reg);
}

module_init(ebt_among_init);
module_exit(ebt_among_fini);
MODULE_DESCRIPTION("Ebtables: Combined MAC/IP address list matching");
MODULE_LICENSE("GPL");<|MERGE_RESOLUTION|>--- conflicted
+++ resolved
@@ -177,8 +177,6 @@
 	return w && w->poolsize >= (INT_MAX / sizeof(struct ebt_mac_wormhash_tuple));
 }
 
-<<<<<<< HEAD
-=======
 static bool wormhash_offset_invalid(int off, unsigned int len)
 {
 	if (off == 0) /* not present */
@@ -201,7 +199,6 @@
 	return ebt_mac_wormhash_size(wh) + a == b;
 }
 
->>>>>>> 99fec39e
 static int ebt_among_mt_check(const struct xt_mtchk_param *par)
 {
 	const struct ebt_among_info *info = par->matchinfo;
@@ -214,13 +211,10 @@
 	if (expected_length > em->match_size)
 		return -EINVAL;
 
-<<<<<<< HEAD
-=======
 	if (wormhash_offset_invalid(info->wh_dst_ofs, em->match_size) ||
 	    wormhash_offset_invalid(info->wh_src_ofs, em->match_size))
 		return -EINVAL;
 
->>>>>>> 99fec39e
 	wh_dst = ebt_among_wh_dst(info);
 	if (poolsize_invalid(wh_dst))
 		return -EINVAL;
@@ -233,8 +227,6 @@
 	if (poolsize_invalid(wh_src))
 		return -EINVAL;
 
-<<<<<<< HEAD
-=======
 	if (info->wh_src_ofs < info->wh_dst_ofs) {
 		if (!wormhash_sizes_valid(wh_src, info->wh_src_ofs, info->wh_dst_ofs))
 			return -EINVAL;
@@ -243,7 +235,6 @@
 			return -EINVAL;
 	}
 
->>>>>>> 99fec39e
 	expected_length += ebt_mac_wormhash_size(wh_src);
 
 	if (em->match_size != EBT_ALIGN(expected_length)) {
