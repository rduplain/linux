// SPDX-License-Identifier: GPL-2.0
/* Copyright (c) 2018, Intel Corporation. */

/* Intel(R) Ethernet Connection E800 Series Linux Driver */

#define pr_fmt(fmt) KBUILD_MODNAME ": " fmt

#include <generated/utsrelease.h>
#include "ice.h"
#include "ice_base.h"
#include "ice_lib.h"
#include "ice_fltr.h"
#include "ice_dcb_lib.h"
#include "ice_dcb_nl.h"
#include "ice_devlink.h"
/* Including ice_trace.h with CREATE_TRACE_POINTS defined will generate the
 * ice tracepoint functions. This must be done exactly once across the
 * ice driver.
 */
#define CREATE_TRACE_POINTS
#include "ice_trace.h"
#include "ice_eswitch.h"
#include "ice_tc_lib.h"
#include "ice_vsi_vlan_ops.h"

#define DRV_SUMMARY	"Intel(R) Ethernet Connection E800 Series Linux Driver"
static const char ice_driver_string[] = DRV_SUMMARY;
static const char ice_copyright[] = "Copyright (c) 2018, Intel Corporation.";

/* DDP Package file located in firmware search paths (e.g. /lib/firmware/) */
#define ICE_DDP_PKG_PATH	"intel/ice/ddp/"
#define ICE_DDP_PKG_FILE	ICE_DDP_PKG_PATH "ice.pkg"

MODULE_AUTHOR("Intel Corporation, <linux.nics@intel.com>");
MODULE_DESCRIPTION(DRV_SUMMARY);
MODULE_LICENSE("GPL v2");
MODULE_FIRMWARE(ICE_DDP_PKG_FILE);

static int debug = -1;
module_param(debug, int, 0644);
#ifndef CONFIG_DYNAMIC_DEBUG
MODULE_PARM_DESC(debug, "netif level (0=none,...,16=all), hw debug_mask (0x8XXXXXXX)");
#else
MODULE_PARM_DESC(debug, "netif level (0=none,...,16=all)");
#endif /* !CONFIG_DYNAMIC_DEBUG */

static DEFINE_IDA(ice_aux_ida);
DEFINE_STATIC_KEY_FALSE(ice_xdp_locking_key);
EXPORT_SYMBOL(ice_xdp_locking_key);

/**
 * ice_hw_to_dev - Get device pointer from the hardware structure
 * @hw: pointer to the device HW structure
 *
 * Used to access the device pointer from compilation units which can't easily
 * include the definition of struct ice_pf without leading to circular header
 * dependencies.
 */
struct device *ice_hw_to_dev(struct ice_hw *hw)
{
	struct ice_pf *pf = container_of(hw, struct ice_pf, hw);

	return &pf->pdev->dev;
}

static struct workqueue_struct *ice_wq;
static const struct net_device_ops ice_netdev_safe_mode_ops;
static const struct net_device_ops ice_netdev_ops;

static void ice_rebuild(struct ice_pf *pf, enum ice_reset_req reset_type);

static void ice_vsi_release_all(struct ice_pf *pf);

static int ice_rebuild_channels(struct ice_pf *pf);
static void ice_remove_q_channels(struct ice_vsi *vsi, bool rem_adv_fltr);

static int
ice_indr_setup_tc_cb(struct net_device *netdev, struct Qdisc *sch,
		     void *cb_priv, enum tc_setup_type type, void *type_data,
		     void *data,
		     void (*cleanup)(struct flow_block_cb *block_cb));

bool netif_is_ice(struct net_device *dev)
{
	return dev && (dev->netdev_ops == &ice_netdev_ops);
}

/**
 * ice_get_tx_pending - returns number of Tx descriptors not processed
 * @ring: the ring of descriptors
 */
static u16 ice_get_tx_pending(struct ice_tx_ring *ring)
{
	u16 head, tail;

	head = ring->next_to_clean;
	tail = ring->next_to_use;

	if (head != tail)
		return (head < tail) ?
			tail - head : (tail + ring->count - head);
	return 0;
}

/**
 * ice_check_for_hang_subtask - check for and recover hung queues
 * @pf: pointer to PF struct
 */
static void ice_check_for_hang_subtask(struct ice_pf *pf)
{
	struct ice_vsi *vsi = NULL;
	struct ice_hw *hw;
	unsigned int i;
	int packets;
	u32 v;

	ice_for_each_vsi(pf, v)
		if (pf->vsi[v] && pf->vsi[v]->type == ICE_VSI_PF) {
			vsi = pf->vsi[v];
			break;
		}

	if (!vsi || test_bit(ICE_VSI_DOWN, vsi->state))
		return;

	if (!(vsi->netdev && netif_carrier_ok(vsi->netdev)))
		return;

	hw = &vsi->back->hw;

	ice_for_each_txq(vsi, i) {
		struct ice_tx_ring *tx_ring = vsi->tx_rings[i];

		if (!tx_ring)
			continue;
		if (ice_ring_ch_enabled(tx_ring))
			continue;

		if (tx_ring->desc) {
			/* If packet counter has not changed the queue is
			 * likely stalled, so force an interrupt for this
			 * queue.
			 *
			 * prev_pkt would be negative if there was no
			 * pending work.
			 */
			packets = tx_ring->stats.pkts & INT_MAX;
			if (tx_ring->tx_stats.prev_pkt == packets) {
				/* Trigger sw interrupt to revive the queue */
				ice_trigger_sw_intr(hw, tx_ring->q_vector);
				continue;
			}

			/* Memory barrier between read of packet count and call
			 * to ice_get_tx_pending()
			 */
			smp_rmb();
			tx_ring->tx_stats.prev_pkt =
			    ice_get_tx_pending(tx_ring) ? packets : -1;
		}
	}
}

/**
 * ice_init_mac_fltr - Set initial MAC filters
 * @pf: board private structure
 *
 * Set initial set of MAC filters for PF VSI; configure filters for permanent
 * address and broadcast address. If an error is encountered, netdevice will be
 * unregistered.
 */
static int ice_init_mac_fltr(struct ice_pf *pf)
{
	struct ice_vsi *vsi;
	u8 *perm_addr;

	vsi = ice_get_main_vsi(pf);
	if (!vsi)
		return -EINVAL;

	perm_addr = vsi->port_info->mac.perm_addr;
	return ice_fltr_add_mac_and_broadcast(vsi, perm_addr, ICE_FWD_TO_VSI);
}

/**
 * ice_add_mac_to_sync_list - creates list of MAC addresses to be synced
 * @netdev: the net device on which the sync is happening
 * @addr: MAC address to sync
 *
 * This is a callback function which is called by the in kernel device sync
 * functions (like __dev_uc_sync, __dev_mc_sync, etc). This function only
 * populates the tmp_sync_list, which is later used by ice_add_mac to add the
 * MAC filters from the hardware.
 */
static int ice_add_mac_to_sync_list(struct net_device *netdev, const u8 *addr)
{
	struct ice_netdev_priv *np = netdev_priv(netdev);
	struct ice_vsi *vsi = np->vsi;

	if (ice_fltr_add_mac_to_list(vsi, &vsi->tmp_sync_list, addr,
				     ICE_FWD_TO_VSI))
		return -EINVAL;

	return 0;
}

/**
 * ice_add_mac_to_unsync_list - creates list of MAC addresses to be unsynced
 * @netdev: the net device on which the unsync is happening
 * @addr: MAC address to unsync
 *
 * This is a callback function which is called by the in kernel device unsync
 * functions (like __dev_uc_unsync, __dev_mc_unsync, etc). This function only
 * populates the tmp_unsync_list, which is later used by ice_remove_mac to
 * delete the MAC filters from the hardware.
 */
static int ice_add_mac_to_unsync_list(struct net_device *netdev, const u8 *addr)
{
	struct ice_netdev_priv *np = netdev_priv(netdev);
	struct ice_vsi *vsi = np->vsi;

	/* Under some circumstances, we might receive a request to delete our
	 * own device address from our uc list. Because we store the device
	 * address in the VSI's MAC filter list, we need to ignore such
	 * requests and not delete our device address from this list.
	 */
	if (ether_addr_equal(addr, netdev->dev_addr))
		return 0;

	if (ice_fltr_add_mac_to_list(vsi, &vsi->tmp_unsync_list, addr,
				     ICE_FWD_TO_VSI))
		return -EINVAL;

	return 0;
}

/**
 * ice_vsi_fltr_changed - check if filter state changed
 * @vsi: VSI to be checked
 *
 * returns true if filter state has changed, false otherwise.
 */
static bool ice_vsi_fltr_changed(struct ice_vsi *vsi)
{
	return test_bit(ICE_VSI_UMAC_FLTR_CHANGED, vsi->state) ||
	       test_bit(ICE_VSI_MMAC_FLTR_CHANGED, vsi->state);
}

/**
 * ice_set_promisc - Enable promiscuous mode for a given PF
 * @vsi: the VSI being configured
 * @promisc_m: mask of promiscuous config bits
 *
 */
static int ice_set_promisc(struct ice_vsi *vsi, u8 promisc_m)
{
	int status;

	if (vsi->type != ICE_VSI_PF)
		return 0;

	if (ice_vsi_has_non_zero_vlans(vsi)) {
		promisc_m |= (ICE_PROMISC_VLAN_RX | ICE_PROMISC_VLAN_TX);
		status = ice_fltr_set_vlan_vsi_promisc(&vsi->back->hw, vsi,
						       promisc_m);
	} else {
		status = ice_fltr_set_vsi_promisc(&vsi->back->hw, vsi->idx,
						  promisc_m, 0);
	}

	return status;
}

/**
 * ice_clear_promisc - Disable promiscuous mode for a given PF
 * @vsi: the VSI being configured
 * @promisc_m: mask of promiscuous config bits
 *
 */
static int ice_clear_promisc(struct ice_vsi *vsi, u8 promisc_m)
{
	int status;

	if (vsi->type != ICE_VSI_PF)
		return 0;

	if (ice_vsi_has_non_zero_vlans(vsi)) {
		promisc_m |= (ICE_PROMISC_VLAN_RX | ICE_PROMISC_VLAN_TX);
		status = ice_fltr_clear_vlan_vsi_promisc(&vsi->back->hw, vsi,
							 promisc_m);
	} else {
		status = ice_fltr_clear_vsi_promisc(&vsi->back->hw, vsi->idx,
						    promisc_m, 0);
	}

	return status;
}

/**
 * ice_get_devlink_port - Get devlink port from netdev
 * @netdev: the netdevice structure
 */
static struct devlink_port *ice_get_devlink_port(struct net_device *netdev)
{
	struct ice_pf *pf = ice_netdev_to_pf(netdev);

	if (!ice_is_switchdev_running(pf))
		return NULL;

	return &pf->devlink_port;
}

/**
 * ice_vsi_sync_fltr - Update the VSI filter list to the HW
 * @vsi: ptr to the VSI
 *
 * Push any outstanding VSI filter changes through the AdminQ.
 */
static int ice_vsi_sync_fltr(struct ice_vsi *vsi)
{
	struct ice_vsi_vlan_ops *vlan_ops = ice_get_compat_vsi_vlan_ops(vsi);
	struct device *dev = ice_pf_to_dev(vsi->back);
	struct net_device *netdev = vsi->netdev;
	bool promisc_forced_on = false;
	struct ice_pf *pf = vsi->back;
	struct ice_hw *hw = &pf->hw;
	u32 changed_flags = 0;
	int err;

	if (!vsi->netdev)
		return -EINVAL;

	while (test_and_set_bit(ICE_CFG_BUSY, vsi->state))
		usleep_range(1000, 2000);

	changed_flags = vsi->current_netdev_flags ^ vsi->netdev->flags;
	vsi->current_netdev_flags = vsi->netdev->flags;

	INIT_LIST_HEAD(&vsi->tmp_sync_list);
	INIT_LIST_HEAD(&vsi->tmp_unsync_list);

	if (ice_vsi_fltr_changed(vsi)) {
		clear_bit(ICE_VSI_UMAC_FLTR_CHANGED, vsi->state);
		clear_bit(ICE_VSI_MMAC_FLTR_CHANGED, vsi->state);

		/* grab the netdev's addr_list_lock */
		netif_addr_lock_bh(netdev);
		__dev_uc_sync(netdev, ice_add_mac_to_sync_list,
			      ice_add_mac_to_unsync_list);
		__dev_mc_sync(netdev, ice_add_mac_to_sync_list,
			      ice_add_mac_to_unsync_list);
		/* our temp lists are populated. release lock */
		netif_addr_unlock_bh(netdev);
	}

	/* Remove MAC addresses in the unsync list */
	err = ice_fltr_remove_mac_list(vsi, &vsi->tmp_unsync_list);
	ice_fltr_free_list(dev, &vsi->tmp_unsync_list);
	if (err) {
		netdev_err(netdev, "Failed to delete MAC filters\n");
		/* if we failed because of alloc failures, just bail */
		if (err == -ENOMEM)
			goto out;
	}

	/* Add MAC addresses in the sync list */
	err = ice_fltr_add_mac_list(vsi, &vsi->tmp_sync_list);
	ice_fltr_free_list(dev, &vsi->tmp_sync_list);
	/* If filter is added successfully or already exists, do not go into
	 * 'if' condition and report it as error. Instead continue processing
	 * rest of the function.
	 */
	if (err && err != -EEXIST) {
		netdev_err(netdev, "Failed to add MAC filters\n");
		/* If there is no more space for new umac filters, VSI
		 * should go into promiscuous mode. There should be some
		 * space reserved for promiscuous filters.
		 */
		if (hw->adminq.sq_last_status == ICE_AQ_RC_ENOSPC &&
		    !test_and_set_bit(ICE_FLTR_OVERFLOW_PROMISC,
				      vsi->state)) {
			promisc_forced_on = true;
			netdev_warn(netdev, "Reached MAC filter limit, forcing promisc mode on VSI %d\n",
				    vsi->vsi_num);
		} else {
			goto out;
		}
	}
	err = 0;
	/* check for changes in promiscuous modes */
	if (changed_flags & IFF_ALLMULTI) {
		if (vsi->current_netdev_flags & IFF_ALLMULTI) {
			err = ice_set_promisc(vsi, ICE_MCAST_PROMISC_BITS);
			if (err) {
				vsi->current_netdev_flags &= ~IFF_ALLMULTI;
				goto out_promisc;
			}
		} else {
			/* !(vsi->current_netdev_flags & IFF_ALLMULTI) */
			err = ice_clear_promisc(vsi, ICE_MCAST_PROMISC_BITS);
			if (err) {
				vsi->current_netdev_flags |= IFF_ALLMULTI;
				goto out_promisc;
			}
		}
	}

	if (((changed_flags & IFF_PROMISC) || promisc_forced_on) ||
	    test_bit(ICE_VSI_PROMISC_CHANGED, vsi->state)) {
		clear_bit(ICE_VSI_PROMISC_CHANGED, vsi->state);
		if (vsi->current_netdev_flags & IFF_PROMISC) {
			/* Apply Rx filter rule to get traffic from wire */
			if (!ice_is_dflt_vsi_in_use(pf->first_sw)) {
				err = ice_set_dflt_vsi(pf->first_sw, vsi);
				if (err && err != -EEXIST) {
					netdev_err(netdev, "Error %d setting default VSI %i Rx rule\n",
						   err, vsi->vsi_num);
					vsi->current_netdev_flags &=
						~IFF_PROMISC;
					goto out_promisc;
				}
				err = 0;
				vlan_ops->dis_rx_filtering(vsi);
			}
		} else {
			/* Clear Rx filter to remove traffic from wire */
			if (ice_is_vsi_dflt_vsi(pf->first_sw, vsi)) {
				err = ice_clear_dflt_vsi(pf->first_sw);
				if (err) {
					netdev_err(netdev, "Error %d clearing default VSI %i Rx rule\n",
						   err, vsi->vsi_num);
					vsi->current_netdev_flags |=
						IFF_PROMISC;
					goto out_promisc;
				}
				if (vsi->current_netdev_flags &
				    NETIF_F_HW_VLAN_CTAG_FILTER)
					vlan_ops->ena_rx_filtering(vsi);
			}
		}
	}
	goto exit;

out_promisc:
	set_bit(ICE_VSI_PROMISC_CHANGED, vsi->state);
	goto exit;
out:
	/* if something went wrong then set the changed flag so we try again */
	set_bit(ICE_VSI_UMAC_FLTR_CHANGED, vsi->state);
	set_bit(ICE_VSI_MMAC_FLTR_CHANGED, vsi->state);
exit:
	clear_bit(ICE_CFG_BUSY, vsi->state);
	return err;
}

/**
 * ice_sync_fltr_subtask - Sync the VSI filter list with HW
 * @pf: board private structure
 */
static void ice_sync_fltr_subtask(struct ice_pf *pf)
{
	int v;

	if (!pf || !(test_bit(ICE_FLAG_FLTR_SYNC, pf->flags)))
		return;

	clear_bit(ICE_FLAG_FLTR_SYNC, pf->flags);

	ice_for_each_vsi(pf, v)
		if (pf->vsi[v] && ice_vsi_fltr_changed(pf->vsi[v]) &&
		    ice_vsi_sync_fltr(pf->vsi[v])) {
			/* come back and try again later */
			set_bit(ICE_FLAG_FLTR_SYNC, pf->flags);
			break;
		}
}

/**
 * ice_pf_dis_all_vsi - Pause all VSIs on a PF
 * @pf: the PF
 * @locked: is the rtnl_lock already held
 */
static void ice_pf_dis_all_vsi(struct ice_pf *pf, bool locked)
{
	int node;
	int v;

	ice_for_each_vsi(pf, v)
		if (pf->vsi[v])
			ice_dis_vsi(pf->vsi[v], locked);

	for (node = 0; node < ICE_MAX_PF_AGG_NODES; node++)
		pf->pf_agg_node[node].num_vsis = 0;

	for (node = 0; node < ICE_MAX_VF_AGG_NODES; node++)
		pf->vf_agg_node[node].num_vsis = 0;
}

/**
 * ice_clear_sw_switch_recipes - clear switch recipes
 * @pf: board private structure
 *
 * Mark switch recipes as not created in sw structures. There are cases where
 * rules (especially advanced rules) need to be restored, either re-read from
 * hardware or added again. For example after the reset. 'recp_created' flag
 * prevents from doing that and need to be cleared upfront.
 */
static void ice_clear_sw_switch_recipes(struct ice_pf *pf)
{
	struct ice_sw_recipe *recp;
	u8 i;

	recp = pf->hw.switch_info->recp_list;
	for (i = 0; i < ICE_MAX_NUM_RECIPES; i++)
		recp[i].recp_created = false;
}

/**
 * ice_prepare_for_reset - prep for reset
 * @pf: board private structure
 * @reset_type: reset type requested
 *
 * Inform or close all dependent features in prep for reset.
 */
static void
ice_prepare_for_reset(struct ice_pf *pf, enum ice_reset_req reset_type)
{
	struct ice_hw *hw = &pf->hw;
	struct ice_vsi *vsi;
	struct ice_vf *vf;
	unsigned int bkt;

	dev_dbg(ice_pf_to_dev(pf), "reset_type=%d\n", reset_type);

	/* already prepared for reset */
	if (test_bit(ICE_PREPARED_FOR_RESET, pf->state))
		return;

	ice_unplug_aux_dev(pf);

	/* Notify VFs of impending reset */
	if (ice_check_sq_alive(hw, &hw->mailboxq))
		ice_vc_notify_reset(pf);

	/* Disable VFs until reset is completed */
	mutex_lock(&pf->vfs.table_lock);
	ice_for_each_vf(pf, bkt, vf)
		ice_set_vf_state_qs_dis(vf);
	mutex_unlock(&pf->vfs.table_lock);

	if (ice_is_eswitch_mode_switchdev(pf)) {
		if (reset_type != ICE_RESET_PFR)
			ice_clear_sw_switch_recipes(pf);
	}

	/* release ADQ specific HW and SW resources */
	vsi = ice_get_main_vsi(pf);
	if (!vsi)
		goto skip;

	/* to be on safe side, reset orig_rss_size so that normal flow
	 * of deciding rss_size can take precedence
	 */
	vsi->orig_rss_size = 0;

	if (test_bit(ICE_FLAG_TC_MQPRIO, pf->flags)) {
		if (reset_type == ICE_RESET_PFR) {
			vsi->old_ena_tc = vsi->all_enatc;
			vsi->old_numtc = vsi->all_numtc;
		} else {
			ice_remove_q_channels(vsi, true);

			/* for other reset type, do not support channel rebuild
			 * hence reset needed info
			 */
			vsi->old_ena_tc = 0;
			vsi->all_enatc = 0;
			vsi->old_numtc = 0;
			vsi->all_numtc = 0;
			vsi->req_txq = 0;
			vsi->req_rxq = 0;
			clear_bit(ICE_FLAG_TC_MQPRIO, pf->flags);
			memset(&vsi->mqprio_qopt, 0, sizeof(vsi->mqprio_qopt));
		}
	}
skip:

	/* clear SW filtering DB */
	ice_clear_hw_tbls(hw);
	/* disable the VSIs and their queues that are not already DOWN */
	ice_pf_dis_all_vsi(pf, false);

	if (test_bit(ICE_FLAG_PTP_SUPPORTED, pf->flags))
		ice_ptp_prepare_for_reset(pf);

	if (ice_is_feature_supported(pf, ICE_F_GNSS))
		ice_gnss_exit(pf);

	if (hw->port_info)
		ice_sched_clear_port(hw->port_info);

	ice_shutdown_all_ctrlq(hw);

	set_bit(ICE_PREPARED_FOR_RESET, pf->state);
}

/**
 * ice_do_reset - Initiate one of many types of resets
 * @pf: board private structure
 * @reset_type: reset type requested before this function was called.
 */
static void ice_do_reset(struct ice_pf *pf, enum ice_reset_req reset_type)
{
	struct device *dev = ice_pf_to_dev(pf);
	struct ice_hw *hw = &pf->hw;

	dev_dbg(dev, "reset_type 0x%x requested\n", reset_type);

	ice_prepare_for_reset(pf, reset_type);

	/* trigger the reset */
	if (ice_reset(hw, reset_type)) {
		dev_err(dev, "reset %d failed\n", reset_type);
		set_bit(ICE_RESET_FAILED, pf->state);
		clear_bit(ICE_RESET_OICR_RECV, pf->state);
		clear_bit(ICE_PREPARED_FOR_RESET, pf->state);
		clear_bit(ICE_PFR_REQ, pf->state);
		clear_bit(ICE_CORER_REQ, pf->state);
		clear_bit(ICE_GLOBR_REQ, pf->state);
		wake_up(&pf->reset_wait_queue);
		return;
	}

	/* PFR is a bit of a special case because it doesn't result in an OICR
	 * interrupt. So for PFR, rebuild after the reset and clear the reset-
	 * associated state bits.
	 */
	if (reset_type == ICE_RESET_PFR) {
		pf->pfr_count++;
		ice_rebuild(pf, reset_type);
		clear_bit(ICE_PREPARED_FOR_RESET, pf->state);
		clear_bit(ICE_PFR_REQ, pf->state);
		wake_up(&pf->reset_wait_queue);
		ice_reset_all_vfs(pf);
	}
}

/**
 * ice_reset_subtask - Set up for resetting the device and driver
 * @pf: board private structure
 */
static void ice_reset_subtask(struct ice_pf *pf)
{
	enum ice_reset_req reset_type = ICE_RESET_INVAL;

	/* When a CORER/GLOBR/EMPR is about to happen, the hardware triggers an
	 * OICR interrupt. The OICR handler (ice_misc_intr) determines what type
	 * of reset is pending and sets bits in pf->state indicating the reset
	 * type and ICE_RESET_OICR_RECV. So, if the latter bit is set
	 * prepare for pending reset if not already (for PF software-initiated
	 * global resets the software should already be prepared for it as
	 * indicated by ICE_PREPARED_FOR_RESET; for global resets initiated
	 * by firmware or software on other PFs, that bit is not set so prepare
	 * for the reset now), poll for reset done, rebuild and return.
	 */
	if (test_bit(ICE_RESET_OICR_RECV, pf->state)) {
		/* Perform the largest reset requested */
		if (test_and_clear_bit(ICE_CORER_RECV, pf->state))
			reset_type = ICE_RESET_CORER;
		if (test_and_clear_bit(ICE_GLOBR_RECV, pf->state))
			reset_type = ICE_RESET_GLOBR;
		if (test_and_clear_bit(ICE_EMPR_RECV, pf->state))
			reset_type = ICE_RESET_EMPR;
		/* return if no valid reset type requested */
		if (reset_type == ICE_RESET_INVAL)
			return;
		ice_prepare_for_reset(pf, reset_type);

		/* make sure we are ready to rebuild */
		if (ice_check_reset(&pf->hw)) {
			set_bit(ICE_RESET_FAILED, pf->state);
		} else {
			/* done with reset. start rebuild */
			pf->hw.reset_ongoing = false;
			ice_rebuild(pf, reset_type);
			/* clear bit to resume normal operations, but
			 * ICE_NEEDS_RESTART bit is set in case rebuild failed
			 */
			clear_bit(ICE_RESET_OICR_RECV, pf->state);
			clear_bit(ICE_PREPARED_FOR_RESET, pf->state);
			clear_bit(ICE_PFR_REQ, pf->state);
			clear_bit(ICE_CORER_REQ, pf->state);
			clear_bit(ICE_GLOBR_REQ, pf->state);
			wake_up(&pf->reset_wait_queue);
			ice_reset_all_vfs(pf);
		}

		return;
	}

	/* No pending resets to finish processing. Check for new resets */
	if (test_bit(ICE_PFR_REQ, pf->state))
		reset_type = ICE_RESET_PFR;
	if (test_bit(ICE_CORER_REQ, pf->state))
		reset_type = ICE_RESET_CORER;
	if (test_bit(ICE_GLOBR_REQ, pf->state))
		reset_type = ICE_RESET_GLOBR;
	/* If no valid reset type requested just return */
	if (reset_type == ICE_RESET_INVAL)
		return;

	/* reset if not already down or busy */
	if (!test_bit(ICE_DOWN, pf->state) &&
	    !test_bit(ICE_CFG_BUSY, pf->state)) {
		ice_do_reset(pf, reset_type);
	}
}

/**
 * ice_print_topo_conflict - print topology conflict message
 * @vsi: the VSI whose topology status is being checked
 */
static void ice_print_topo_conflict(struct ice_vsi *vsi)
{
	switch (vsi->port_info->phy.link_info.topo_media_conflict) {
	case ICE_AQ_LINK_TOPO_CONFLICT:
	case ICE_AQ_LINK_MEDIA_CONFLICT:
	case ICE_AQ_LINK_TOPO_UNREACH_PRT:
	case ICE_AQ_LINK_TOPO_UNDRUTIL_PRT:
	case ICE_AQ_LINK_TOPO_UNDRUTIL_MEDIA:
		netdev_info(vsi->netdev, "Potential misconfiguration of the Ethernet port detected. If it was not intended, please use the Intel (R) Ethernet Port Configuration Tool to address the issue.\n");
		break;
	case ICE_AQ_LINK_TOPO_UNSUPP_MEDIA:
		if (test_bit(ICE_FLAG_LINK_LENIENT_MODE_ENA, vsi->back->flags))
			netdev_warn(vsi->netdev, "An unsupported module type was detected. Refer to the Intel(R) Ethernet Adapters and Devices User Guide for a list of supported modules\n");
		else
			netdev_err(vsi->netdev, "Rx/Tx is disabled on this device because an unsupported module type was detected. Refer to the Intel(R) Ethernet Adapters and Devices User Guide for a list of supported modules.\n");
		break;
	default:
		break;
	}
}

/**
 * ice_print_link_msg - print link up or down message
 * @vsi: the VSI whose link status is being queried
 * @isup: boolean for if the link is now up or down
 */
void ice_print_link_msg(struct ice_vsi *vsi, bool isup)
{
	struct ice_aqc_get_phy_caps_data *caps;
	const char *an_advertised;
	const char *fec_req;
	const char *speed;
	const char *fec;
	const char *fc;
	const char *an;
	int status;

	if (!vsi)
		return;

	if (vsi->current_isup == isup)
		return;

	vsi->current_isup = isup;

	if (!isup) {
		netdev_info(vsi->netdev, "NIC Link is Down\n");
		return;
	}

	switch (vsi->port_info->phy.link_info.link_speed) {
	case ICE_AQ_LINK_SPEED_100GB:
		speed = "100 G";
		break;
	case ICE_AQ_LINK_SPEED_50GB:
		speed = "50 G";
		break;
	case ICE_AQ_LINK_SPEED_40GB:
		speed = "40 G";
		break;
	case ICE_AQ_LINK_SPEED_25GB:
		speed = "25 G";
		break;
	case ICE_AQ_LINK_SPEED_20GB:
		speed = "20 G";
		break;
	case ICE_AQ_LINK_SPEED_10GB:
		speed = "10 G";
		break;
	case ICE_AQ_LINK_SPEED_5GB:
		speed = "5 G";
		break;
	case ICE_AQ_LINK_SPEED_2500MB:
		speed = "2.5 G";
		break;
	case ICE_AQ_LINK_SPEED_1000MB:
		speed = "1 G";
		break;
	case ICE_AQ_LINK_SPEED_100MB:
		speed = "100 M";
		break;
	default:
		speed = "Unknown ";
		break;
	}

	switch (vsi->port_info->fc.current_mode) {
	case ICE_FC_FULL:
		fc = "Rx/Tx";
		break;
	case ICE_FC_TX_PAUSE:
		fc = "Tx";
		break;
	case ICE_FC_RX_PAUSE:
		fc = "Rx";
		break;
	case ICE_FC_NONE:
		fc = "None";
		break;
	default:
		fc = "Unknown";
		break;
	}

	/* Get FEC mode based on negotiated link info */
	switch (vsi->port_info->phy.link_info.fec_info) {
	case ICE_AQ_LINK_25G_RS_528_FEC_EN:
	case ICE_AQ_LINK_25G_RS_544_FEC_EN:
		fec = "RS-FEC";
		break;
	case ICE_AQ_LINK_25G_KR_FEC_EN:
		fec = "FC-FEC/BASE-R";
		break;
	default:
		fec = "NONE";
		break;
	}

	/* check if autoneg completed, might be false due to not supported */
	if (vsi->port_info->phy.link_info.an_info & ICE_AQ_AN_COMPLETED)
		an = "True";
	else
		an = "False";

	/* Get FEC mode requested based on PHY caps last SW configuration */
	caps = kzalloc(sizeof(*caps), GFP_KERNEL);
	if (!caps) {
		fec_req = "Unknown";
		an_advertised = "Unknown";
		goto done;
	}

	status = ice_aq_get_phy_caps(vsi->port_info, false,
				     ICE_AQC_REPORT_ACTIVE_CFG, caps, NULL);
	if (status)
		netdev_info(vsi->netdev, "Get phy capability failed.\n");

	an_advertised = ice_is_phy_caps_an_enabled(caps) ? "On" : "Off";

	if (caps->link_fec_options & ICE_AQC_PHY_FEC_25G_RS_528_REQ ||
	    caps->link_fec_options & ICE_AQC_PHY_FEC_25G_RS_544_REQ)
		fec_req = "RS-FEC";
	else if (caps->link_fec_options & ICE_AQC_PHY_FEC_10G_KR_40G_KR4_REQ ||
		 caps->link_fec_options & ICE_AQC_PHY_FEC_25G_KR_REQ)
		fec_req = "FC-FEC/BASE-R";
	else
		fec_req = "NONE";

	kfree(caps);

done:
	netdev_info(vsi->netdev, "NIC Link is up %sbps Full Duplex, Requested FEC: %s, Negotiated FEC: %s, Autoneg Advertised: %s, Autoneg Negotiated: %s, Flow Control: %s\n",
		    speed, fec_req, fec, an_advertised, an, fc);
	ice_print_topo_conflict(vsi);
}

/**
 * ice_vsi_link_event - update the VSI's netdev
 * @vsi: the VSI on which the link event occurred
 * @link_up: whether or not the VSI needs to be set up or down
 */
static void ice_vsi_link_event(struct ice_vsi *vsi, bool link_up)
{
	if (!vsi)
		return;

	if (test_bit(ICE_VSI_DOWN, vsi->state) || !vsi->netdev)
		return;

	if (vsi->type == ICE_VSI_PF) {
		if (link_up == netif_carrier_ok(vsi->netdev))
			return;

		if (link_up) {
			netif_carrier_on(vsi->netdev);
			netif_tx_wake_all_queues(vsi->netdev);
		} else {
			netif_carrier_off(vsi->netdev);
			netif_tx_stop_all_queues(vsi->netdev);
		}
	}
}

/**
 * ice_set_dflt_mib - send a default config MIB to the FW
 * @pf: private PF struct
 *
 * This function sends a default configuration MIB to the FW.
 *
 * If this function errors out at any point, the driver is still able to
 * function.  The main impact is that LFC may not operate as expected.
 * Therefore an error state in this function should be treated with a DBG
 * message and continue on with driver rebuild/reenable.
 */
static void ice_set_dflt_mib(struct ice_pf *pf)
{
	struct device *dev = ice_pf_to_dev(pf);
	u8 mib_type, *buf, *lldpmib = NULL;
	u16 len, typelen, offset = 0;
	struct ice_lldp_org_tlv *tlv;
	struct ice_hw *hw = &pf->hw;
	u32 ouisubtype;

	mib_type = SET_LOCAL_MIB_TYPE_LOCAL_MIB;
	lldpmib = kzalloc(ICE_LLDPDU_SIZE, GFP_KERNEL);
	if (!lldpmib) {
		dev_dbg(dev, "%s Failed to allocate MIB memory\n",
			__func__);
		return;
	}

	/* Add ETS CFG TLV */
	tlv = (struct ice_lldp_org_tlv *)lldpmib;
	typelen = ((ICE_TLV_TYPE_ORG << ICE_LLDP_TLV_TYPE_S) |
		   ICE_IEEE_ETS_TLV_LEN);
	tlv->typelen = htons(typelen);
	ouisubtype = ((ICE_IEEE_8021QAZ_OUI << ICE_LLDP_TLV_OUI_S) |
		      ICE_IEEE_SUBTYPE_ETS_CFG);
	tlv->ouisubtype = htonl(ouisubtype);

	buf = tlv->tlvinfo;
	buf[0] = 0;

	/* ETS CFG all UPs map to TC 0. Next 4 (1 - 4) Octets = 0.
	 * Octets 5 - 12 are BW values, set octet 5 to 100% BW.
	 * Octets 13 - 20 are TSA values - leave as zeros
	 */
	buf[5] = 0x64;
	len = (typelen & ICE_LLDP_TLV_LEN_M) >> ICE_LLDP_TLV_LEN_S;
	offset += len + 2;
	tlv = (struct ice_lldp_org_tlv *)
		((char *)tlv + sizeof(tlv->typelen) + len);

	/* Add ETS REC TLV */
	buf = tlv->tlvinfo;
	tlv->typelen = htons(typelen);

	ouisubtype = ((ICE_IEEE_8021QAZ_OUI << ICE_LLDP_TLV_OUI_S) |
		      ICE_IEEE_SUBTYPE_ETS_REC);
	tlv->ouisubtype = htonl(ouisubtype);

	/* First octet of buf is reserved
	 * Octets 1 - 4 map UP to TC - all UPs map to zero
	 * Octets 5 - 12 are BW values - set TC 0 to 100%.
	 * Octets 13 - 20 are TSA value - leave as zeros
	 */
	buf[5] = 0x64;
	offset += len + 2;
	tlv = (struct ice_lldp_org_tlv *)
		((char *)tlv + sizeof(tlv->typelen) + len);

	/* Add PFC CFG TLV */
	typelen = ((ICE_TLV_TYPE_ORG << ICE_LLDP_TLV_TYPE_S) |
		   ICE_IEEE_PFC_TLV_LEN);
	tlv->typelen = htons(typelen);

	ouisubtype = ((ICE_IEEE_8021QAZ_OUI << ICE_LLDP_TLV_OUI_S) |
		      ICE_IEEE_SUBTYPE_PFC_CFG);
	tlv->ouisubtype = htonl(ouisubtype);

	/* Octet 1 left as all zeros - PFC disabled */
	buf[0] = 0x08;
	len = (typelen & ICE_LLDP_TLV_LEN_M) >> ICE_LLDP_TLV_LEN_S;
	offset += len + 2;

	if (ice_aq_set_lldp_mib(hw, mib_type, (void *)lldpmib, offset, NULL))
		dev_dbg(dev, "%s Failed to set default LLDP MIB\n", __func__);

	kfree(lldpmib);
}

/**
 * ice_check_phy_fw_load - check if PHY FW load failed
 * @pf: pointer to PF struct
 * @link_cfg_err: bitmap from the link info structure
 *
 * check if external PHY FW load failed and print an error message if it did
 */
static void ice_check_phy_fw_load(struct ice_pf *pf, u8 link_cfg_err)
{
	if (!(link_cfg_err & ICE_AQ_LINK_EXTERNAL_PHY_LOAD_FAILURE)) {
		clear_bit(ICE_FLAG_PHY_FW_LOAD_FAILED, pf->flags);
		return;
	}

	if (test_bit(ICE_FLAG_PHY_FW_LOAD_FAILED, pf->flags))
		return;

	if (link_cfg_err & ICE_AQ_LINK_EXTERNAL_PHY_LOAD_FAILURE) {
		dev_err(ice_pf_to_dev(pf), "Device failed to load the FW for the external PHY. Please download and install the latest NVM for your device and try again\n");
		set_bit(ICE_FLAG_PHY_FW_LOAD_FAILED, pf->flags);
	}
}

/**
 * ice_check_module_power
 * @pf: pointer to PF struct
 * @link_cfg_err: bitmap from the link info structure
 *
 * check module power level returned by a previous call to aq_get_link_info
 * and print error messages if module power level is not supported
 */
static void ice_check_module_power(struct ice_pf *pf, u8 link_cfg_err)
{
	/* if module power level is supported, clear the flag */
	if (!(link_cfg_err & (ICE_AQ_LINK_INVAL_MAX_POWER_LIMIT |
			      ICE_AQ_LINK_MODULE_POWER_UNSUPPORTED))) {
		clear_bit(ICE_FLAG_MOD_POWER_UNSUPPORTED, pf->flags);
		return;
	}

	/* if ICE_FLAG_MOD_POWER_UNSUPPORTED was previously set and the
	 * above block didn't clear this bit, there's nothing to do
	 */
	if (test_bit(ICE_FLAG_MOD_POWER_UNSUPPORTED, pf->flags))
		return;

	if (link_cfg_err & ICE_AQ_LINK_INVAL_MAX_POWER_LIMIT) {
		dev_err(ice_pf_to_dev(pf), "The installed module is incompatible with the device's NVM image. Cannot start link\n");
		set_bit(ICE_FLAG_MOD_POWER_UNSUPPORTED, pf->flags);
	} else if (link_cfg_err & ICE_AQ_LINK_MODULE_POWER_UNSUPPORTED) {
		dev_err(ice_pf_to_dev(pf), "The module's power requirements exceed the device's power supply. Cannot start link\n");
		set_bit(ICE_FLAG_MOD_POWER_UNSUPPORTED, pf->flags);
	}
}

/**
 * ice_check_link_cfg_err - check if link configuration failed
 * @pf: pointer to the PF struct
 * @link_cfg_err: bitmap from the link info structure
 *
 * print if any link configuration failure happens due to the value in the
 * link_cfg_err parameter in the link info structure
 */
static void ice_check_link_cfg_err(struct ice_pf *pf, u8 link_cfg_err)
{
	ice_check_module_power(pf, link_cfg_err);
	ice_check_phy_fw_load(pf, link_cfg_err);
}

/**
 * ice_link_event - process the link event
 * @pf: PF that the link event is associated with
 * @pi: port_info for the port that the link event is associated with
 * @link_up: true if the physical link is up and false if it is down
 * @link_speed: current link speed received from the link event
 *
 * Returns 0 on success and negative on failure
 */
static int
ice_link_event(struct ice_pf *pf, struct ice_port_info *pi, bool link_up,
	       u16 link_speed)
{
	struct device *dev = ice_pf_to_dev(pf);
	struct ice_phy_info *phy_info;
	struct ice_vsi *vsi;
	u16 old_link_speed;
	bool old_link;
	int status;

	phy_info = &pi->phy;
	phy_info->link_info_old = phy_info->link_info;

	old_link = !!(phy_info->link_info_old.link_info & ICE_AQ_LINK_UP);
	old_link_speed = phy_info->link_info_old.link_speed;

	/* update the link info structures and re-enable link events,
	 * don't bail on failure due to other book keeping needed
	 */
	status = ice_update_link_info(pi);
	if (status)
		dev_dbg(dev, "Failed to update link status on port %d, err %d aq_err %s\n",
			pi->lport, status,
			ice_aq_str(pi->hw->adminq.sq_last_status));

	ice_check_link_cfg_err(pf, pi->phy.link_info.link_cfg_err);

	/* Check if the link state is up after updating link info, and treat
	 * this event as an UP event since the link is actually UP now.
	 */
	if (phy_info->link_info.link_info & ICE_AQ_LINK_UP)
		link_up = true;

	vsi = ice_get_main_vsi(pf);
	if (!vsi || !vsi->port_info)
		return -EINVAL;

	/* turn off PHY if media was removed */
	if (!test_bit(ICE_FLAG_NO_MEDIA, pf->flags) &&
	    !(pi->phy.link_info.link_info & ICE_AQ_MEDIA_AVAILABLE)) {
		set_bit(ICE_FLAG_NO_MEDIA, pf->flags);
		ice_set_link(vsi, false);
	}

	/* if the old link up/down and speed is the same as the new */
	if (link_up == old_link && link_speed == old_link_speed)
		return 0;

	if (!ice_is_e810(&pf->hw))
		ice_ptp_link_change(pf, pf->hw.pf_id, link_up);

	if (ice_is_dcb_active(pf)) {
		if (test_bit(ICE_FLAG_DCB_ENA, pf->flags))
			ice_dcb_rebuild(pf);
	} else {
		if (link_up)
			ice_set_dflt_mib(pf);
	}
	ice_vsi_link_event(vsi, link_up);
	ice_print_link_msg(vsi, link_up);

	ice_vc_notify_link_state(pf);

	return 0;
}

/**
 * ice_watchdog_subtask - periodic tasks not using event driven scheduling
 * @pf: board private structure
 */
static void ice_watchdog_subtask(struct ice_pf *pf)
{
	int i;

	/* if interface is down do nothing */
	if (test_bit(ICE_DOWN, pf->state) ||
	    test_bit(ICE_CFG_BUSY, pf->state))
		return;

	/* make sure we don't do these things too often */
	if (time_before(jiffies,
			pf->serv_tmr_prev + pf->serv_tmr_period))
		return;

	pf->serv_tmr_prev = jiffies;

	/* Update the stats for active netdevs so the network stack
	 * can look at updated numbers whenever it cares to
	 */
	ice_update_pf_stats(pf);
	ice_for_each_vsi(pf, i)
		if (pf->vsi[i] && pf->vsi[i]->netdev)
			ice_update_vsi_stats(pf->vsi[i]);
}

/**
 * ice_init_link_events - enable/initialize link events
 * @pi: pointer to the port_info instance
 *
 * Returns -EIO on failure, 0 on success
 */
static int ice_init_link_events(struct ice_port_info *pi)
{
	u16 mask;

	mask = ~((u16)(ICE_AQ_LINK_EVENT_UPDOWN | ICE_AQ_LINK_EVENT_MEDIA_NA |
		       ICE_AQ_LINK_EVENT_MODULE_QUAL_FAIL |
		       ICE_AQ_LINK_EVENT_PHY_FW_LOAD_FAIL));

	if (ice_aq_set_event_mask(pi->hw, pi->lport, mask, NULL)) {
		dev_dbg(ice_hw_to_dev(pi->hw), "Failed to set link event mask for port %d\n",
			pi->lport);
		return -EIO;
	}

	if (ice_aq_get_link_info(pi, true, NULL, NULL)) {
		dev_dbg(ice_hw_to_dev(pi->hw), "Failed to enable link events for port %d\n",
			pi->lport);
		return -EIO;
	}

	return 0;
}

/**
 * ice_handle_link_event - handle link event via ARQ
 * @pf: PF that the link event is associated with
 * @event: event structure containing link status info
 */
static int
ice_handle_link_event(struct ice_pf *pf, struct ice_rq_event_info *event)
{
	struct ice_aqc_get_link_status_data *link_data;
	struct ice_port_info *port_info;
	int status;

	link_data = (struct ice_aqc_get_link_status_data *)event->msg_buf;
	port_info = pf->hw.port_info;
	if (!port_info)
		return -EINVAL;

	status = ice_link_event(pf, port_info,
				!!(link_data->link_info & ICE_AQ_LINK_UP),
				le16_to_cpu(link_data->link_speed));
	if (status)
		dev_dbg(ice_pf_to_dev(pf), "Could not process link event, error %d\n",
			status);

	return status;
}

enum ice_aq_task_state {
	ICE_AQ_TASK_WAITING = 0,
	ICE_AQ_TASK_COMPLETE,
	ICE_AQ_TASK_CANCELED,
};

struct ice_aq_task {
	struct hlist_node entry;

	u16 opcode;
	struct ice_rq_event_info *event;
	enum ice_aq_task_state state;
};

/**
 * ice_aq_wait_for_event - Wait for an AdminQ event from firmware
 * @pf: pointer to the PF private structure
 * @opcode: the opcode to wait for
 * @timeout: how long to wait, in jiffies
 * @event: storage for the event info
 *
 * Waits for a specific AdminQ completion event on the ARQ for a given PF. The
 * current thread will be put to sleep until the specified event occurs or
 * until the given timeout is reached.
 *
 * To obtain only the descriptor contents, pass an event without an allocated
 * msg_buf. If the complete data buffer is desired, allocate the
 * event->msg_buf with enough space ahead of time.
 *
 * Returns: zero on success, or a negative error code on failure.
 */
int ice_aq_wait_for_event(struct ice_pf *pf, u16 opcode, unsigned long timeout,
			  struct ice_rq_event_info *event)
{
	struct device *dev = ice_pf_to_dev(pf);
	struct ice_aq_task *task;
	unsigned long start;
	long ret;
	int err;

	task = kzalloc(sizeof(*task), GFP_KERNEL);
	if (!task)
		return -ENOMEM;

	INIT_HLIST_NODE(&task->entry);
	task->opcode = opcode;
	task->event = event;
	task->state = ICE_AQ_TASK_WAITING;

	spin_lock_bh(&pf->aq_wait_lock);
	hlist_add_head(&task->entry, &pf->aq_wait_list);
	spin_unlock_bh(&pf->aq_wait_lock);

	start = jiffies;

	ret = wait_event_interruptible_timeout(pf->aq_wait_queue, task->state,
					       timeout);
	switch (task->state) {
	case ICE_AQ_TASK_WAITING:
		err = ret < 0 ? ret : -ETIMEDOUT;
		break;
	case ICE_AQ_TASK_CANCELED:
		err = ret < 0 ? ret : -ECANCELED;
		break;
	case ICE_AQ_TASK_COMPLETE:
		err = ret < 0 ? ret : 0;
		break;
	default:
		WARN(1, "Unexpected AdminQ wait task state %u", task->state);
		err = -EINVAL;
		break;
	}

	dev_dbg(dev, "Waited %u msecs (max %u msecs) for firmware response to op 0x%04x\n",
		jiffies_to_msecs(jiffies - start),
		jiffies_to_msecs(timeout),
		opcode);

	spin_lock_bh(&pf->aq_wait_lock);
	hlist_del(&task->entry);
	spin_unlock_bh(&pf->aq_wait_lock);
	kfree(task);

	return err;
}

/**
 * ice_aq_check_events - Check if any thread is waiting for an AdminQ event
 * @pf: pointer to the PF private structure
 * @opcode: the opcode of the event
 * @event: the event to check
 *
 * Loops over the current list of pending threads waiting for an AdminQ event.
 * For each matching task, copy the contents of the event into the task
 * structure and wake up the thread.
 *
 * If multiple threads wait for the same opcode, they will all be woken up.
 *
 * Note that event->msg_buf will only be duplicated if the event has a buffer
 * with enough space already allocated. Otherwise, only the descriptor and
 * message length will be copied.
 *
 * Returns: true if an event was found, false otherwise
 */
static void ice_aq_check_events(struct ice_pf *pf, u16 opcode,
				struct ice_rq_event_info *event)
{
	struct ice_aq_task *task;
	bool found = false;

	spin_lock_bh(&pf->aq_wait_lock);
	hlist_for_each_entry(task, &pf->aq_wait_list, entry) {
		if (task->state || task->opcode != opcode)
			continue;

		memcpy(&task->event->desc, &event->desc, sizeof(event->desc));
		task->event->msg_len = event->msg_len;

		/* Only copy the data buffer if a destination was set */
		if (task->event->msg_buf &&
		    task->event->buf_len > event->buf_len) {
			memcpy(task->event->msg_buf, event->msg_buf,
			       event->buf_len);
			task->event->buf_len = event->buf_len;
		}

		task->state = ICE_AQ_TASK_COMPLETE;
		found = true;
	}
	spin_unlock_bh(&pf->aq_wait_lock);

	if (found)
		wake_up(&pf->aq_wait_queue);
}

/**
 * ice_aq_cancel_waiting_tasks - Immediately cancel all waiting tasks
 * @pf: the PF private structure
 *
 * Set all waiting tasks to ICE_AQ_TASK_CANCELED, and wake up their threads.
 * This will then cause ice_aq_wait_for_event to exit with -ECANCELED.
 */
static void ice_aq_cancel_waiting_tasks(struct ice_pf *pf)
{
	struct ice_aq_task *task;

	spin_lock_bh(&pf->aq_wait_lock);
	hlist_for_each_entry(task, &pf->aq_wait_list, entry)
		task->state = ICE_AQ_TASK_CANCELED;
	spin_unlock_bh(&pf->aq_wait_lock);

	wake_up(&pf->aq_wait_queue);
}

/**
 * __ice_clean_ctrlq - helper function to clean controlq rings
 * @pf: ptr to struct ice_pf
 * @q_type: specific Control queue type
 */
static int __ice_clean_ctrlq(struct ice_pf *pf, enum ice_ctl_q q_type)
{
	struct device *dev = ice_pf_to_dev(pf);
	struct ice_rq_event_info event;
	struct ice_hw *hw = &pf->hw;
	struct ice_ctl_q_info *cq;
	u16 pending, i = 0;
	const char *qtype;
	u32 oldval, val;

	/* Do not clean control queue if/when PF reset fails */
	if (test_bit(ICE_RESET_FAILED, pf->state))
		return 0;

	switch (q_type) {
	case ICE_CTL_Q_ADMIN:
		cq = &hw->adminq;
		qtype = "Admin";
		break;
	case ICE_CTL_Q_SB:
		cq = &hw->sbq;
		qtype = "Sideband";
		break;
	case ICE_CTL_Q_MAILBOX:
		cq = &hw->mailboxq;
		qtype = "Mailbox";
		/* we are going to try to detect a malicious VF, so set the
		 * state to begin detection
		 */
		hw->mbx_snapshot.mbx_buf.state = ICE_MAL_VF_DETECT_STATE_NEW_SNAPSHOT;
		break;
	default:
		dev_warn(dev, "Unknown control queue type 0x%x\n", q_type);
		return 0;
	}

	/* check for error indications - PF_xx_AxQLEN register layout for
	 * FW/MBX/SB are identical so just use defines for PF_FW_AxQLEN.
	 */
	val = rd32(hw, cq->rq.len);
	if (val & (PF_FW_ARQLEN_ARQVFE_M | PF_FW_ARQLEN_ARQOVFL_M |
		   PF_FW_ARQLEN_ARQCRIT_M)) {
		oldval = val;
		if (val & PF_FW_ARQLEN_ARQVFE_M)
			dev_dbg(dev, "%s Receive Queue VF Error detected\n",
				qtype);
		if (val & PF_FW_ARQLEN_ARQOVFL_M) {
			dev_dbg(dev, "%s Receive Queue Overflow Error detected\n",
				qtype);
		}
		if (val & PF_FW_ARQLEN_ARQCRIT_M)
			dev_dbg(dev, "%s Receive Queue Critical Error detected\n",
				qtype);
		val &= ~(PF_FW_ARQLEN_ARQVFE_M | PF_FW_ARQLEN_ARQOVFL_M |
			 PF_FW_ARQLEN_ARQCRIT_M);
		if (oldval != val)
			wr32(hw, cq->rq.len, val);
	}

	val = rd32(hw, cq->sq.len);
	if (val & (PF_FW_ATQLEN_ATQVFE_M | PF_FW_ATQLEN_ATQOVFL_M |
		   PF_FW_ATQLEN_ATQCRIT_M)) {
		oldval = val;
		if (val & PF_FW_ATQLEN_ATQVFE_M)
			dev_dbg(dev, "%s Send Queue VF Error detected\n",
				qtype);
		if (val & PF_FW_ATQLEN_ATQOVFL_M) {
			dev_dbg(dev, "%s Send Queue Overflow Error detected\n",
				qtype);
		}
		if (val & PF_FW_ATQLEN_ATQCRIT_M)
			dev_dbg(dev, "%s Send Queue Critical Error detected\n",
				qtype);
		val &= ~(PF_FW_ATQLEN_ATQVFE_M | PF_FW_ATQLEN_ATQOVFL_M |
			 PF_FW_ATQLEN_ATQCRIT_M);
		if (oldval != val)
			wr32(hw, cq->sq.len, val);
	}

	event.buf_len = cq->rq_buf_size;
	event.msg_buf = kzalloc(event.buf_len, GFP_KERNEL);
	if (!event.msg_buf)
		return 0;

	do {
		u16 opcode;
		int ret;

		ret = ice_clean_rq_elem(hw, cq, &event, &pending);
		if (ret == -EALREADY)
			break;
		if (ret) {
			dev_err(dev, "%s Receive Queue event error %d\n", qtype,
				ret);
			break;
		}

		opcode = le16_to_cpu(event.desc.opcode);

		/* Notify any thread that might be waiting for this event */
		ice_aq_check_events(pf, opcode, &event);

		switch (opcode) {
		case ice_aqc_opc_get_link_status:
			if (ice_handle_link_event(pf, &event))
				dev_err(dev, "Could not handle link event\n");
			break;
		case ice_aqc_opc_event_lan_overflow:
			ice_vf_lan_overflow_event(pf, &event);
			break;
		case ice_mbx_opc_send_msg_to_pf:
			if (!ice_is_malicious_vf(pf, &event, i, pending))
				ice_vc_process_vf_msg(pf, &event);
			break;
		case ice_aqc_opc_fw_logging:
			ice_output_fw_log(hw, &event.desc, event.msg_buf);
			break;
		case ice_aqc_opc_lldp_set_mib_change:
			ice_dcb_process_lldp_set_mib_change(pf, &event);
			break;
		default:
			dev_dbg(dev, "%s Receive Queue unknown event 0x%04x ignored\n",
				qtype, opcode);
			break;
		}
	} while (pending && (i++ < ICE_DFLT_IRQ_WORK));

	kfree(event.msg_buf);

	return pending && (i == ICE_DFLT_IRQ_WORK);
}

/**
 * ice_ctrlq_pending - check if there is a difference between ntc and ntu
 * @hw: pointer to hardware info
 * @cq: control queue information
 *
 * returns true if there are pending messages in a queue, false if there aren't
 */
static bool ice_ctrlq_pending(struct ice_hw *hw, struct ice_ctl_q_info *cq)
{
	u16 ntu;

	ntu = (u16)(rd32(hw, cq->rq.head) & cq->rq.head_mask);
	return cq->rq.next_to_clean != ntu;
}

/**
 * ice_clean_adminq_subtask - clean the AdminQ rings
 * @pf: board private structure
 */
static void ice_clean_adminq_subtask(struct ice_pf *pf)
{
	struct ice_hw *hw = &pf->hw;

	if (!test_bit(ICE_ADMINQ_EVENT_PENDING, pf->state))
		return;

	if (__ice_clean_ctrlq(pf, ICE_CTL_Q_ADMIN))
		return;

	clear_bit(ICE_ADMINQ_EVENT_PENDING, pf->state);

	/* There might be a situation where new messages arrive to a control
	 * queue between processing the last message and clearing the
	 * EVENT_PENDING bit. So before exiting, check queue head again (using
	 * ice_ctrlq_pending) and process new messages if any.
	 */
	if (ice_ctrlq_pending(hw, &hw->adminq))
		__ice_clean_ctrlq(pf, ICE_CTL_Q_ADMIN);

	ice_flush(hw);
}

/**
 * ice_clean_mailboxq_subtask - clean the MailboxQ rings
 * @pf: board private structure
 */
static void ice_clean_mailboxq_subtask(struct ice_pf *pf)
{
	struct ice_hw *hw = &pf->hw;

	if (!test_bit(ICE_MAILBOXQ_EVENT_PENDING, pf->state))
		return;

	if (__ice_clean_ctrlq(pf, ICE_CTL_Q_MAILBOX))
		return;

	clear_bit(ICE_MAILBOXQ_EVENT_PENDING, pf->state);

	if (ice_ctrlq_pending(hw, &hw->mailboxq))
		__ice_clean_ctrlq(pf, ICE_CTL_Q_MAILBOX);

	ice_flush(hw);
}

/**
 * ice_clean_sbq_subtask - clean the Sideband Queue rings
 * @pf: board private structure
 */
static void ice_clean_sbq_subtask(struct ice_pf *pf)
{
	struct ice_hw *hw = &pf->hw;

	/* Nothing to do here if sideband queue is not supported */
	if (!ice_is_sbq_supported(hw)) {
		clear_bit(ICE_SIDEBANDQ_EVENT_PENDING, pf->state);
		return;
	}

	if (!test_bit(ICE_SIDEBANDQ_EVENT_PENDING, pf->state))
		return;

	if (__ice_clean_ctrlq(pf, ICE_CTL_Q_SB))
		return;

	clear_bit(ICE_SIDEBANDQ_EVENT_PENDING, pf->state);

	if (ice_ctrlq_pending(hw, &hw->sbq))
		__ice_clean_ctrlq(pf, ICE_CTL_Q_SB);

	ice_flush(hw);
}

/**
 * ice_service_task_schedule - schedule the service task to wake up
 * @pf: board private structure
 *
 * If not already scheduled, this puts the task into the work queue.
 */
void ice_service_task_schedule(struct ice_pf *pf)
{
	if (!test_bit(ICE_SERVICE_DIS, pf->state) &&
	    !test_and_set_bit(ICE_SERVICE_SCHED, pf->state) &&
	    !test_bit(ICE_NEEDS_RESTART, pf->state))
		queue_work(ice_wq, &pf->serv_task);
}

/**
 * ice_service_task_complete - finish up the service task
 * @pf: board private structure
 */
static void ice_service_task_complete(struct ice_pf *pf)
{
	WARN_ON(!test_bit(ICE_SERVICE_SCHED, pf->state));

	/* force memory (pf->state) to sync before next service task */
	smp_mb__before_atomic();
	clear_bit(ICE_SERVICE_SCHED, pf->state);
}

/**
 * ice_service_task_stop - stop service task and cancel works
 * @pf: board private structure
 *
 * Return 0 if the ICE_SERVICE_DIS bit was not already set,
 * 1 otherwise.
 */
static int ice_service_task_stop(struct ice_pf *pf)
{
	int ret;

	ret = test_and_set_bit(ICE_SERVICE_DIS, pf->state);

	if (pf->serv_tmr.function)
		del_timer_sync(&pf->serv_tmr);
	if (pf->serv_task.func)
		cancel_work_sync(&pf->serv_task);

	clear_bit(ICE_SERVICE_SCHED, pf->state);
	return ret;
}

/**
 * ice_service_task_restart - restart service task and schedule works
 * @pf: board private structure
 *
 * This function is needed for suspend and resume works (e.g WoL scenario)
 */
static void ice_service_task_restart(struct ice_pf *pf)
{
	clear_bit(ICE_SERVICE_DIS, pf->state);
	ice_service_task_schedule(pf);
}

/**
 * ice_service_timer - timer callback to schedule service task
 * @t: pointer to timer_list
 */
static void ice_service_timer(struct timer_list *t)
{
	struct ice_pf *pf = from_timer(pf, t, serv_tmr);

	mod_timer(&pf->serv_tmr, round_jiffies(pf->serv_tmr_period + jiffies));
	ice_service_task_schedule(pf);
}

/**
 * ice_handle_mdd_event - handle malicious driver detect event
 * @pf: pointer to the PF structure
 *
 * Called from service task. OICR interrupt handler indicates MDD event.
 * VF MDD logging is guarded by net_ratelimit. Additional PF and VF log
 * messages are wrapped by netif_msg_[rx|tx]_err. Since VF Rx MDD events
 * disable the queue, the PF can be configured to reset the VF using ethtool
 * private flag mdd-auto-reset-vf.
 */
static void ice_handle_mdd_event(struct ice_pf *pf)
{
	struct device *dev = ice_pf_to_dev(pf);
	struct ice_hw *hw = &pf->hw;
	struct ice_vf *vf;
	unsigned int bkt;
	u32 reg;

	if (!test_and_clear_bit(ICE_MDD_EVENT_PENDING, pf->state)) {
		/* Since the VF MDD event logging is rate limited, check if
		 * there are pending MDD events.
		 */
		ice_print_vfs_mdd_events(pf);
		return;
	}

	/* find what triggered an MDD event */
	reg = rd32(hw, GL_MDET_TX_PQM);
	if (reg & GL_MDET_TX_PQM_VALID_M) {
		u8 pf_num = (reg & GL_MDET_TX_PQM_PF_NUM_M) >>
				GL_MDET_TX_PQM_PF_NUM_S;
		u16 vf_num = (reg & GL_MDET_TX_PQM_VF_NUM_M) >>
				GL_MDET_TX_PQM_VF_NUM_S;
		u8 event = (reg & GL_MDET_TX_PQM_MAL_TYPE_M) >>
				GL_MDET_TX_PQM_MAL_TYPE_S;
		u16 queue = ((reg & GL_MDET_TX_PQM_QNUM_M) >>
				GL_MDET_TX_PQM_QNUM_S);

		if (netif_msg_tx_err(pf))
			dev_info(dev, "Malicious Driver Detection event %d on TX queue %d PF# %d VF# %d\n",
				 event, queue, pf_num, vf_num);
		wr32(hw, GL_MDET_TX_PQM, 0xffffffff);
	}

	reg = rd32(hw, GL_MDET_TX_TCLAN);
	if (reg & GL_MDET_TX_TCLAN_VALID_M) {
		u8 pf_num = (reg & GL_MDET_TX_TCLAN_PF_NUM_M) >>
				GL_MDET_TX_TCLAN_PF_NUM_S;
		u16 vf_num = (reg & GL_MDET_TX_TCLAN_VF_NUM_M) >>
				GL_MDET_TX_TCLAN_VF_NUM_S;
		u8 event = (reg & GL_MDET_TX_TCLAN_MAL_TYPE_M) >>
				GL_MDET_TX_TCLAN_MAL_TYPE_S;
		u16 queue = ((reg & GL_MDET_TX_TCLAN_QNUM_M) >>
				GL_MDET_TX_TCLAN_QNUM_S);

		if (netif_msg_tx_err(pf))
			dev_info(dev, "Malicious Driver Detection event %d on TX queue %d PF# %d VF# %d\n",
				 event, queue, pf_num, vf_num);
		wr32(hw, GL_MDET_TX_TCLAN, 0xffffffff);
	}

	reg = rd32(hw, GL_MDET_RX);
	if (reg & GL_MDET_RX_VALID_M) {
		u8 pf_num = (reg & GL_MDET_RX_PF_NUM_M) >>
				GL_MDET_RX_PF_NUM_S;
		u16 vf_num = (reg & GL_MDET_RX_VF_NUM_M) >>
				GL_MDET_RX_VF_NUM_S;
		u8 event = (reg & GL_MDET_RX_MAL_TYPE_M) >>
				GL_MDET_RX_MAL_TYPE_S;
		u16 queue = ((reg & GL_MDET_RX_QNUM_M) >>
				GL_MDET_RX_QNUM_S);

		if (netif_msg_rx_err(pf))
			dev_info(dev, "Malicious Driver Detection event %d on RX queue %d PF# %d VF# %d\n",
				 event, queue, pf_num, vf_num);
		wr32(hw, GL_MDET_RX, 0xffffffff);
	}

	/* check to see if this PF caused an MDD event */
	reg = rd32(hw, PF_MDET_TX_PQM);
	if (reg & PF_MDET_TX_PQM_VALID_M) {
		wr32(hw, PF_MDET_TX_PQM, 0xFFFF);
		if (netif_msg_tx_err(pf))
			dev_info(dev, "Malicious Driver Detection event TX_PQM detected on PF\n");
	}

	reg = rd32(hw, PF_MDET_TX_TCLAN);
	if (reg & PF_MDET_TX_TCLAN_VALID_M) {
		wr32(hw, PF_MDET_TX_TCLAN, 0xFFFF);
		if (netif_msg_tx_err(pf))
			dev_info(dev, "Malicious Driver Detection event TX_TCLAN detected on PF\n");
	}

	reg = rd32(hw, PF_MDET_RX);
	if (reg & PF_MDET_RX_VALID_M) {
		wr32(hw, PF_MDET_RX, 0xFFFF);
		if (netif_msg_rx_err(pf))
			dev_info(dev, "Malicious Driver Detection event RX detected on PF\n");
	}

	/* Check to see if one of the VFs caused an MDD event, and then
	 * increment counters and set print pending
	 */
	mutex_lock(&pf->vfs.table_lock);
	ice_for_each_vf(pf, bkt, vf) {
		reg = rd32(hw, VP_MDET_TX_PQM(vf->vf_id));
		if (reg & VP_MDET_TX_PQM_VALID_M) {
			wr32(hw, VP_MDET_TX_PQM(vf->vf_id), 0xFFFF);
			vf->mdd_tx_events.count++;
			set_bit(ICE_MDD_VF_PRINT_PENDING, pf->state);
			if (netif_msg_tx_err(pf))
				dev_info(dev, "Malicious Driver Detection event TX_PQM detected on VF %d\n",
					 vf->vf_id);
		}

		reg = rd32(hw, VP_MDET_TX_TCLAN(vf->vf_id));
		if (reg & VP_MDET_TX_TCLAN_VALID_M) {
			wr32(hw, VP_MDET_TX_TCLAN(vf->vf_id), 0xFFFF);
			vf->mdd_tx_events.count++;
			set_bit(ICE_MDD_VF_PRINT_PENDING, pf->state);
			if (netif_msg_tx_err(pf))
				dev_info(dev, "Malicious Driver Detection event TX_TCLAN detected on VF %d\n",
					 vf->vf_id);
		}

		reg = rd32(hw, VP_MDET_TX_TDPU(vf->vf_id));
		if (reg & VP_MDET_TX_TDPU_VALID_M) {
			wr32(hw, VP_MDET_TX_TDPU(vf->vf_id), 0xFFFF);
			vf->mdd_tx_events.count++;
			set_bit(ICE_MDD_VF_PRINT_PENDING, pf->state);
			if (netif_msg_tx_err(pf))
				dev_info(dev, "Malicious Driver Detection event TX_TDPU detected on VF %d\n",
					 vf->vf_id);
		}

		reg = rd32(hw, VP_MDET_RX(vf->vf_id));
		if (reg & VP_MDET_RX_VALID_M) {
			wr32(hw, VP_MDET_RX(vf->vf_id), 0xFFFF);
			vf->mdd_rx_events.count++;
			set_bit(ICE_MDD_VF_PRINT_PENDING, pf->state);
			if (netif_msg_rx_err(pf))
				dev_info(dev, "Malicious Driver Detection event RX detected on VF %d\n",
					 vf->vf_id);

			/* Since the queue is disabled on VF Rx MDD events, the
			 * PF can be configured to reset the VF through ethtool
			 * private flag mdd-auto-reset-vf.
			 */
			if (test_bit(ICE_FLAG_MDD_AUTO_RESET_VF, pf->flags)) {
				/* VF MDD event counters will be cleared by
				 * reset, so print the event prior to reset.
				 */
				ice_print_vf_rx_mdd_event(vf);
				ice_reset_vf(vf, ICE_VF_RESET_LOCK);
			}
		}
	}
	mutex_unlock(&pf->vfs.table_lock);

	ice_print_vfs_mdd_events(pf);
}

/**
 * ice_force_phys_link_state - Force the physical link state
 * @vsi: VSI to force the physical link state to up/down
 * @link_up: true/false indicates to set the physical link to up/down
 *
 * Force the physical link state by getting the current PHY capabilities from
 * hardware and setting the PHY config based on the determined capabilities. If
 * link changes a link event will be triggered because both the Enable Automatic
 * Link Update and LESM Enable bits are set when setting the PHY capabilities.
 *
 * Returns 0 on success, negative on failure
 */
static int ice_force_phys_link_state(struct ice_vsi *vsi, bool link_up)
{
	struct ice_aqc_get_phy_caps_data *pcaps;
	struct ice_aqc_set_phy_cfg_data *cfg;
	struct ice_port_info *pi;
	struct device *dev;
	int retcode;

	if (!vsi || !vsi->port_info || !vsi->back)
		return -EINVAL;
	if (vsi->type != ICE_VSI_PF)
		return 0;

	dev = ice_pf_to_dev(vsi->back);

	pi = vsi->port_info;

	pcaps = kzalloc(sizeof(*pcaps), GFP_KERNEL);
	if (!pcaps)
		return -ENOMEM;

	retcode = ice_aq_get_phy_caps(pi, false, ICE_AQC_REPORT_ACTIVE_CFG, pcaps,
				      NULL);
	if (retcode) {
		dev_err(dev, "Failed to get phy capabilities, VSI %d error %d\n",
			vsi->vsi_num, retcode);
		retcode = -EIO;
		goto out;
	}

	/* No change in link */
	if (link_up == !!(pcaps->caps & ICE_AQC_PHY_EN_LINK) &&
	    link_up == !!(pi->phy.link_info.link_info & ICE_AQ_LINK_UP))
		goto out;

	/* Use the current user PHY configuration. The current user PHY
	 * configuration is initialized during probe from PHY capabilities
	 * software mode, and updated on set PHY configuration.
	 */
	cfg = kmemdup(&pi->phy.curr_user_phy_cfg, sizeof(*cfg), GFP_KERNEL);
	if (!cfg) {
		retcode = -ENOMEM;
		goto out;
	}

	cfg->caps |= ICE_AQ_PHY_ENA_AUTO_LINK_UPDT;
	if (link_up)
		cfg->caps |= ICE_AQ_PHY_ENA_LINK;
	else
		cfg->caps &= ~ICE_AQ_PHY_ENA_LINK;

	retcode = ice_aq_set_phy_cfg(&vsi->back->hw, pi, cfg, NULL);
	if (retcode) {
		dev_err(dev, "Failed to set phy config, VSI %d error %d\n",
			vsi->vsi_num, retcode);
		retcode = -EIO;
	}

	kfree(cfg);
out:
	kfree(pcaps);
	return retcode;
}

/**
 * ice_init_nvm_phy_type - Initialize the NVM PHY type
 * @pi: port info structure
 *
 * Initialize nvm_phy_type_[low|high] for link lenient mode support
 */
static int ice_init_nvm_phy_type(struct ice_port_info *pi)
{
	struct ice_aqc_get_phy_caps_data *pcaps;
	struct ice_pf *pf = pi->hw->back;
	int err;

	pcaps = kzalloc(sizeof(*pcaps), GFP_KERNEL);
	if (!pcaps)
		return -ENOMEM;

	err = ice_aq_get_phy_caps(pi, false, ICE_AQC_REPORT_TOPO_CAP_NO_MEDIA,
				  pcaps, NULL);

	if (err) {
		dev_err(ice_pf_to_dev(pf), "Get PHY capability failed.\n");
		goto out;
	}

	pf->nvm_phy_type_hi = pcaps->phy_type_high;
	pf->nvm_phy_type_lo = pcaps->phy_type_low;

out:
	kfree(pcaps);
	return err;
}

/**
 * ice_init_link_dflt_override - Initialize link default override
 * @pi: port info structure
 *
 * Initialize link default override and PHY total port shutdown during probe
 */
static void ice_init_link_dflt_override(struct ice_port_info *pi)
{
	struct ice_link_default_override_tlv *ldo;
	struct ice_pf *pf = pi->hw->back;

	ldo = &pf->link_dflt_override;
	if (ice_get_link_default_override(ldo, pi))
		return;

	if (!(ldo->options & ICE_LINK_OVERRIDE_PORT_DIS))
		return;

	/* Enable Total Port Shutdown (override/replace link-down-on-close
	 * ethtool private flag) for ports with Port Disable bit set.
	 */
	set_bit(ICE_FLAG_TOTAL_PORT_SHUTDOWN_ENA, pf->flags);
	set_bit(ICE_FLAG_LINK_DOWN_ON_CLOSE_ENA, pf->flags);
}

/**
 * ice_init_phy_cfg_dflt_override - Initialize PHY cfg default override settings
 * @pi: port info structure
 *
 * If default override is enabled, initialize the user PHY cfg speed and FEC
 * settings using the default override mask from the NVM.
 *
 * The PHY should only be configured with the default override settings the
 * first time media is available. The ICE_LINK_DEFAULT_OVERRIDE_PENDING state
 * is used to indicate that the user PHY cfg default override is initialized
 * and the PHY has not been configured with the default override settings. The
 * state is set here, and cleared in ice_configure_phy the first time the PHY is
 * configured.
 *
 * This function should be called only if the FW doesn't support default
 * configuration mode, as reported by ice_fw_supports_report_dflt_cfg.
 */
static void ice_init_phy_cfg_dflt_override(struct ice_port_info *pi)
{
	struct ice_link_default_override_tlv *ldo;
	struct ice_aqc_set_phy_cfg_data *cfg;
	struct ice_phy_info *phy = &pi->phy;
	struct ice_pf *pf = pi->hw->back;

	ldo = &pf->link_dflt_override;

	/* If link default override is enabled, use to mask NVM PHY capabilities
	 * for speed and FEC default configuration.
	 */
	cfg = &phy->curr_user_phy_cfg;

	if (ldo->phy_type_low || ldo->phy_type_high) {
		cfg->phy_type_low = pf->nvm_phy_type_lo &
				    cpu_to_le64(ldo->phy_type_low);
		cfg->phy_type_high = pf->nvm_phy_type_hi &
				     cpu_to_le64(ldo->phy_type_high);
	}
	cfg->link_fec_opt = ldo->fec_options;
	phy->curr_user_fec_req = ICE_FEC_AUTO;

	set_bit(ICE_LINK_DEFAULT_OVERRIDE_PENDING, pf->state);
}

/**
 * ice_init_phy_user_cfg - Initialize the PHY user configuration
 * @pi: port info structure
 *
 * Initialize the current user PHY configuration, speed, FEC, and FC requested
 * mode to default. The PHY defaults are from get PHY capabilities topology
 * with media so call when media is first available. An error is returned if
 * called when media is not available. The PHY initialization completed state is
 * set here.
 *
 * These configurations are used when setting PHY
 * configuration. The user PHY configuration is updated on set PHY
 * configuration. Returns 0 on success, negative on failure
 */
static int ice_init_phy_user_cfg(struct ice_port_info *pi)
{
	struct ice_aqc_get_phy_caps_data *pcaps;
	struct ice_phy_info *phy = &pi->phy;
	struct ice_pf *pf = pi->hw->back;
	int err;

	if (!(phy->link_info.link_info & ICE_AQ_MEDIA_AVAILABLE))
		return -EIO;

	pcaps = kzalloc(sizeof(*pcaps), GFP_KERNEL);
	if (!pcaps)
		return -ENOMEM;

	if (ice_fw_supports_report_dflt_cfg(pi->hw))
		err = ice_aq_get_phy_caps(pi, false, ICE_AQC_REPORT_DFLT_CFG,
					  pcaps, NULL);
	else
		err = ice_aq_get_phy_caps(pi, false, ICE_AQC_REPORT_TOPO_CAP_MEDIA,
					  pcaps, NULL);
	if (err) {
		dev_err(ice_pf_to_dev(pf), "Get PHY capability failed.\n");
		goto err_out;
	}

	ice_copy_phy_caps_to_cfg(pi, pcaps, &pi->phy.curr_user_phy_cfg);

	/* check if lenient mode is supported and enabled */
	if (ice_fw_supports_link_override(pi->hw) &&
	    !(pcaps->module_compliance_enforcement &
	      ICE_AQC_MOD_ENFORCE_STRICT_MODE)) {
		set_bit(ICE_FLAG_LINK_LENIENT_MODE_ENA, pf->flags);

		/* if the FW supports default PHY configuration mode, then the driver
		 * does not have to apply link override settings. If not,
		 * initialize user PHY configuration with link override values
		 */
		if (!ice_fw_supports_report_dflt_cfg(pi->hw) &&
		    (pf->link_dflt_override.options & ICE_LINK_OVERRIDE_EN)) {
			ice_init_phy_cfg_dflt_override(pi);
			goto out;
		}
	}

	/* if link default override is not enabled, set user flow control and
	 * FEC settings based on what get_phy_caps returned
	 */
	phy->curr_user_fec_req = ice_caps_to_fec_mode(pcaps->caps,
						      pcaps->link_fec_options);
	phy->curr_user_fc_req = ice_caps_to_fc_mode(pcaps->caps);

out:
	phy->curr_user_speed_req = ICE_AQ_LINK_SPEED_M;
	set_bit(ICE_PHY_INIT_COMPLETE, pf->state);
err_out:
	kfree(pcaps);
	return err;
}

/**
 * ice_configure_phy - configure PHY
 * @vsi: VSI of PHY
 *
 * Set the PHY configuration. If the current PHY configuration is the same as
 * the curr_user_phy_cfg, then do nothing to avoid link flap. Otherwise
 * configure the based get PHY capabilities for topology with media.
 */
static int ice_configure_phy(struct ice_vsi *vsi)
{
	struct device *dev = ice_pf_to_dev(vsi->back);
	struct ice_port_info *pi = vsi->port_info;
	struct ice_aqc_get_phy_caps_data *pcaps;
	struct ice_aqc_set_phy_cfg_data *cfg;
	struct ice_phy_info *phy = &pi->phy;
	struct ice_pf *pf = vsi->back;
	int err;

	/* Ensure we have media as we cannot configure a medialess port */
	if (!(phy->link_info.link_info & ICE_AQ_MEDIA_AVAILABLE))
		return -EPERM;

	ice_print_topo_conflict(vsi);

	if (!test_bit(ICE_FLAG_LINK_LENIENT_MODE_ENA, pf->flags) &&
	    phy->link_info.topo_media_conflict == ICE_AQ_LINK_TOPO_UNSUPP_MEDIA)
		return -EPERM;

	if (test_bit(ICE_FLAG_LINK_DOWN_ON_CLOSE_ENA, pf->flags))
		return ice_force_phys_link_state(vsi, true);

	pcaps = kzalloc(sizeof(*pcaps), GFP_KERNEL);
	if (!pcaps)
		return -ENOMEM;

	/* Get current PHY config */
	err = ice_aq_get_phy_caps(pi, false, ICE_AQC_REPORT_ACTIVE_CFG, pcaps,
				  NULL);
	if (err) {
		dev_err(dev, "Failed to get PHY configuration, VSI %d error %d\n",
			vsi->vsi_num, err);
		goto done;
	}

	/* If PHY enable link is configured and configuration has not changed,
	 * there's nothing to do
	 */
	if (pcaps->caps & ICE_AQC_PHY_EN_LINK &&
	    ice_phy_caps_equals_cfg(pcaps, &phy->curr_user_phy_cfg))
		goto done;

	/* Use PHY topology as baseline for configuration */
	memset(pcaps, 0, sizeof(*pcaps));
	if (ice_fw_supports_report_dflt_cfg(pi->hw))
		err = ice_aq_get_phy_caps(pi, false, ICE_AQC_REPORT_DFLT_CFG,
					  pcaps, NULL);
	else
		err = ice_aq_get_phy_caps(pi, false, ICE_AQC_REPORT_TOPO_CAP_MEDIA,
					  pcaps, NULL);
	if (err) {
		dev_err(dev, "Failed to get PHY caps, VSI %d error %d\n",
			vsi->vsi_num, err);
		goto done;
	}

	cfg = kzalloc(sizeof(*cfg), GFP_KERNEL);
	if (!cfg) {
		err = -ENOMEM;
		goto done;
	}

	ice_copy_phy_caps_to_cfg(pi, pcaps, cfg);

	/* Speed - If default override pending, use curr_user_phy_cfg set in
	 * ice_init_phy_user_cfg_ldo.
	 */
	if (test_and_clear_bit(ICE_LINK_DEFAULT_OVERRIDE_PENDING,
			       vsi->back->state)) {
		cfg->phy_type_low = phy->curr_user_phy_cfg.phy_type_low;
		cfg->phy_type_high = phy->curr_user_phy_cfg.phy_type_high;
	} else {
		u64 phy_low = 0, phy_high = 0;

		ice_update_phy_type(&phy_low, &phy_high,
				    pi->phy.curr_user_speed_req);
		cfg->phy_type_low = pcaps->phy_type_low & cpu_to_le64(phy_low);
		cfg->phy_type_high = pcaps->phy_type_high &
				     cpu_to_le64(phy_high);
	}

	/* Can't provide what was requested; use PHY capabilities */
	if (!cfg->phy_type_low && !cfg->phy_type_high) {
		cfg->phy_type_low = pcaps->phy_type_low;
		cfg->phy_type_high = pcaps->phy_type_high;
	}

	/* FEC */
	ice_cfg_phy_fec(pi, cfg, phy->curr_user_fec_req);

	/* Can't provide what was requested; use PHY capabilities */
	if (cfg->link_fec_opt !=
	    (cfg->link_fec_opt & pcaps->link_fec_options)) {
		cfg->caps |= pcaps->caps & ICE_AQC_PHY_EN_AUTO_FEC;
		cfg->link_fec_opt = pcaps->link_fec_options;
	}

	/* Flow Control - always supported; no need to check against
	 * capabilities
	 */
	ice_cfg_phy_fc(pi, cfg, phy->curr_user_fc_req);

	/* Enable link and link update */
	cfg->caps |= ICE_AQ_PHY_ENA_AUTO_LINK_UPDT | ICE_AQ_PHY_ENA_LINK;

	err = ice_aq_set_phy_cfg(&pf->hw, pi, cfg, NULL);
	if (err)
		dev_err(dev, "Failed to set phy config, VSI %d error %d\n",
			vsi->vsi_num, err);

	kfree(cfg);
done:
	kfree(pcaps);
	return err;
}

/**
 * ice_check_media_subtask - Check for media
 * @pf: pointer to PF struct
 *
 * If media is available, then initialize PHY user configuration if it is not
 * been, and configure the PHY if the interface is up.
 */
static void ice_check_media_subtask(struct ice_pf *pf)
{
	struct ice_port_info *pi;
	struct ice_vsi *vsi;
	int err;

	/* No need to check for media if it's already present */
	if (!test_bit(ICE_FLAG_NO_MEDIA, pf->flags))
		return;

	vsi = ice_get_main_vsi(pf);
	if (!vsi)
		return;

	/* Refresh link info and check if media is present */
	pi = vsi->port_info;
	err = ice_update_link_info(pi);
	if (err)
		return;

	ice_check_link_cfg_err(pf, pi->phy.link_info.link_cfg_err);

	if (pi->phy.link_info.link_info & ICE_AQ_MEDIA_AVAILABLE) {
		if (!test_bit(ICE_PHY_INIT_COMPLETE, pf->state))
			ice_init_phy_user_cfg(pi);

		/* PHY settings are reset on media insertion, reconfigure
		 * PHY to preserve settings.
		 */
		if (test_bit(ICE_VSI_DOWN, vsi->state) &&
		    test_bit(ICE_FLAG_LINK_DOWN_ON_CLOSE_ENA, vsi->back->flags))
			return;

		err = ice_configure_phy(vsi);
		if (!err)
			clear_bit(ICE_FLAG_NO_MEDIA, pf->flags);

		/* A Link Status Event will be generated; the event handler
		 * will complete bringing the interface up
		 */
	}
}

/**
 * ice_service_task - manage and run subtasks
 * @work: pointer to work_struct contained by the PF struct
 */
static void ice_service_task(struct work_struct *work)
{
	struct ice_pf *pf = container_of(work, struct ice_pf, serv_task);
	unsigned long start_time = jiffies;

	/* subtasks */

	/* process reset requests first */
	ice_reset_subtask(pf);

	/* bail if a reset/recovery cycle is pending or rebuild failed */
	if (ice_is_reset_in_progress(pf->state) ||
	    test_bit(ICE_SUSPENDED, pf->state) ||
	    test_bit(ICE_NEEDS_RESTART, pf->state)) {
		ice_service_task_complete(pf);
		return;
	}

	if (test_and_clear_bit(ICE_AUX_ERR_PENDING, pf->state)) {
		struct iidc_event *event;

		event = kzalloc(sizeof(*event), GFP_KERNEL);
		if (event) {
			set_bit(IIDC_EVENT_CRIT_ERR, event->type);
			/* report the entire OICR value to AUX driver */
			swap(event->reg, pf->oicr_err_reg);
			ice_send_event_to_aux(pf, event);
			kfree(event);
		}
	}

	if (test_bit(ICE_FLAG_PLUG_AUX_DEV, pf->flags)) {
		/* Plug aux device per request */
		ice_plug_aux_dev(pf);

		/* Mark plugging as done but check whether unplug was
		 * requested during ice_plug_aux_dev() call
		 * (e.g. from ice_clear_rdma_cap()) and if so then
		 * plug aux device.
		 */
		if (!test_and_clear_bit(ICE_FLAG_PLUG_AUX_DEV, pf->flags))
			ice_unplug_aux_dev(pf);
	}

	if (test_and_clear_bit(ICE_FLAG_MTU_CHANGED, pf->flags)) {
		struct iidc_event *event;

		event = kzalloc(sizeof(*event), GFP_KERNEL);
		if (event) {
			set_bit(IIDC_EVENT_AFTER_MTU_CHANGE, event->type);
			ice_send_event_to_aux(pf, event);
			kfree(event);
		}
	}

	ice_clean_adminq_subtask(pf);
	ice_check_media_subtask(pf);
	ice_check_for_hang_subtask(pf);
	ice_sync_fltr_subtask(pf);
	ice_handle_mdd_event(pf);
	ice_watchdog_subtask(pf);

	if (ice_is_safe_mode(pf)) {
		ice_service_task_complete(pf);
		return;
	}

	ice_process_vflr_event(pf);
	ice_clean_mailboxq_subtask(pf);
	ice_clean_sbq_subtask(pf);
	ice_sync_arfs_fltrs(pf);
	ice_flush_fdir_ctx(pf);

	/* Clear ICE_SERVICE_SCHED flag to allow scheduling next event */
	ice_service_task_complete(pf);

	/* If the tasks have taken longer than one service timer period
	 * or there is more work to be done, reset the service timer to
	 * schedule the service task now.
	 */
	if (time_after(jiffies, (start_time + pf->serv_tmr_period)) ||
	    test_bit(ICE_MDD_EVENT_PENDING, pf->state) ||
	    test_bit(ICE_VFLR_EVENT_PENDING, pf->state) ||
	    test_bit(ICE_MAILBOXQ_EVENT_PENDING, pf->state) ||
	    test_bit(ICE_FD_VF_FLUSH_CTX, pf->state) ||
	    test_bit(ICE_SIDEBANDQ_EVENT_PENDING, pf->state) ||
	    test_bit(ICE_ADMINQ_EVENT_PENDING, pf->state))
		mod_timer(&pf->serv_tmr, jiffies);
}

/**
 * ice_set_ctrlq_len - helper function to set controlq length
 * @hw: pointer to the HW instance
 */
static void ice_set_ctrlq_len(struct ice_hw *hw)
{
	hw->adminq.num_rq_entries = ICE_AQ_LEN;
	hw->adminq.num_sq_entries = ICE_AQ_LEN;
	hw->adminq.rq_buf_size = ICE_AQ_MAX_BUF_LEN;
	hw->adminq.sq_buf_size = ICE_AQ_MAX_BUF_LEN;
	hw->mailboxq.num_rq_entries = PF_MBX_ARQLEN_ARQLEN_M;
	hw->mailboxq.num_sq_entries = ICE_MBXSQ_LEN;
	hw->mailboxq.rq_buf_size = ICE_MBXQ_MAX_BUF_LEN;
	hw->mailboxq.sq_buf_size = ICE_MBXQ_MAX_BUF_LEN;
	hw->sbq.num_rq_entries = ICE_SBQ_LEN;
	hw->sbq.num_sq_entries = ICE_SBQ_LEN;
	hw->sbq.rq_buf_size = ICE_SBQ_MAX_BUF_LEN;
	hw->sbq.sq_buf_size = ICE_SBQ_MAX_BUF_LEN;
}

/**
 * ice_schedule_reset - schedule a reset
 * @pf: board private structure
 * @reset: reset being requested
 */
int ice_schedule_reset(struct ice_pf *pf, enum ice_reset_req reset)
{
	struct device *dev = ice_pf_to_dev(pf);

	/* bail out if earlier reset has failed */
	if (test_bit(ICE_RESET_FAILED, pf->state)) {
		dev_dbg(dev, "earlier reset has failed\n");
		return -EIO;
	}
	/* bail if reset/recovery already in progress */
	if (ice_is_reset_in_progress(pf->state)) {
		dev_dbg(dev, "Reset already in progress\n");
		return -EBUSY;
	}

	ice_unplug_aux_dev(pf);

	switch (reset) {
	case ICE_RESET_PFR:
		set_bit(ICE_PFR_REQ, pf->state);
		break;
	case ICE_RESET_CORER:
		set_bit(ICE_CORER_REQ, pf->state);
		break;
	case ICE_RESET_GLOBR:
		set_bit(ICE_GLOBR_REQ, pf->state);
		break;
	default:
		return -EINVAL;
	}

	ice_service_task_schedule(pf);
	return 0;
}

/**
 * ice_irq_affinity_notify - Callback for affinity changes
 * @notify: context as to what irq was changed
 * @mask: the new affinity mask
 *
 * This is a callback function used by the irq_set_affinity_notifier function
 * so that we may register to receive changes to the irq affinity masks.
 */
static void
ice_irq_affinity_notify(struct irq_affinity_notify *notify,
			const cpumask_t *mask)
{
	struct ice_q_vector *q_vector =
		container_of(notify, struct ice_q_vector, affinity_notify);

	cpumask_copy(&q_vector->affinity_mask, mask);
}

/**
 * ice_irq_affinity_release - Callback for affinity notifier release
 * @ref: internal core kernel usage
 *
 * This is a callback function used by the irq_set_affinity_notifier function
 * to inform the current notification subscriber that they will no longer
 * receive notifications.
 */
static void ice_irq_affinity_release(struct kref __always_unused *ref) {}

/**
 * ice_vsi_ena_irq - Enable IRQ for the given VSI
 * @vsi: the VSI being configured
 */
static int ice_vsi_ena_irq(struct ice_vsi *vsi)
{
	struct ice_hw *hw = &vsi->back->hw;
	int i;

	ice_for_each_q_vector(vsi, i)
		ice_irq_dynamic_ena(hw, vsi, vsi->q_vectors[i]);

	ice_flush(hw);
	return 0;
}

/**
 * ice_vsi_req_irq_msix - get MSI-X vectors from the OS for the VSI
 * @vsi: the VSI being configured
 * @basename: name for the vector
 */
static int ice_vsi_req_irq_msix(struct ice_vsi *vsi, char *basename)
{
	int q_vectors = vsi->num_q_vectors;
	struct ice_pf *pf = vsi->back;
	int base = vsi->base_vector;
	struct device *dev;
	int rx_int_idx = 0;
	int tx_int_idx = 0;
	int vector, err;
	int irq_num;

	dev = ice_pf_to_dev(pf);
	for (vector = 0; vector < q_vectors; vector++) {
		struct ice_q_vector *q_vector = vsi->q_vectors[vector];

		irq_num = pf->msix_entries[base + vector].vector;

		if (q_vector->tx.tx_ring && q_vector->rx.rx_ring) {
			snprintf(q_vector->name, sizeof(q_vector->name) - 1,
				 "%s-%s-%d", basename, "TxRx", rx_int_idx++);
			tx_int_idx++;
		} else if (q_vector->rx.rx_ring) {
			snprintf(q_vector->name, sizeof(q_vector->name) - 1,
				 "%s-%s-%d", basename, "rx", rx_int_idx++);
		} else if (q_vector->tx.tx_ring) {
			snprintf(q_vector->name, sizeof(q_vector->name) - 1,
				 "%s-%s-%d", basename, "tx", tx_int_idx++);
		} else {
			/* skip this unused q_vector */
			continue;
		}
		if (vsi->type == ICE_VSI_CTRL && vsi->vf)
			err = devm_request_irq(dev, irq_num, vsi->irq_handler,
					       IRQF_SHARED, q_vector->name,
					       q_vector);
		else
			err = devm_request_irq(dev, irq_num, vsi->irq_handler,
					       0, q_vector->name, q_vector);
		if (err) {
			netdev_err(vsi->netdev, "MSIX request_irq failed, error: %d\n",
				   err);
			goto free_q_irqs;
		}

		/* register for affinity change notifications */
		if (!IS_ENABLED(CONFIG_RFS_ACCEL)) {
			struct irq_affinity_notify *affinity_notify;

			affinity_notify = &q_vector->affinity_notify;
			affinity_notify->notify = ice_irq_affinity_notify;
			affinity_notify->release = ice_irq_affinity_release;
			irq_set_affinity_notifier(irq_num, affinity_notify);
		}

		/* assign the mask for this irq */
		irq_set_affinity_hint(irq_num, &q_vector->affinity_mask);
	}

	err = ice_set_cpu_rx_rmap(vsi);
	if (err) {
		netdev_err(vsi->netdev, "Failed to setup CPU RMAP on VSI %u: %pe\n",
			   vsi->vsi_num, ERR_PTR(err));
		goto free_q_irqs;
	}

	vsi->irqs_ready = true;
	return 0;

free_q_irqs:
	while (vector) {
		vector--;
		irq_num = pf->msix_entries[base + vector].vector;
		if (!IS_ENABLED(CONFIG_RFS_ACCEL))
			irq_set_affinity_notifier(irq_num, NULL);
		irq_set_affinity_hint(irq_num, NULL);
		devm_free_irq(dev, irq_num, &vsi->q_vectors[vector]);
	}
	return err;
}

/**
 * ice_xdp_alloc_setup_rings - Allocate and setup Tx rings for XDP
 * @vsi: VSI to setup Tx rings used by XDP
 *
 * Return 0 on success and negative value on error
 */
static int ice_xdp_alloc_setup_rings(struct ice_vsi *vsi)
{
	struct device *dev = ice_pf_to_dev(vsi->back);
	struct ice_tx_desc *tx_desc;
	int i, j;

	ice_for_each_xdp_txq(vsi, i) {
		u16 xdp_q_idx = vsi->alloc_txq + i;
		struct ice_tx_ring *xdp_ring;

		xdp_ring = kzalloc(sizeof(*xdp_ring), GFP_KERNEL);

		if (!xdp_ring)
			goto free_xdp_rings;

		xdp_ring->q_index = xdp_q_idx;
		xdp_ring->reg_idx = vsi->txq_map[xdp_q_idx];
		xdp_ring->vsi = vsi;
		xdp_ring->netdev = NULL;
		xdp_ring->dev = dev;
		xdp_ring->count = vsi->num_tx_desc;
		xdp_ring->next_dd = ICE_RING_QUARTER(xdp_ring) - 1;
		xdp_ring->next_rs = ICE_RING_QUARTER(xdp_ring) - 1;
		WRITE_ONCE(vsi->xdp_rings[i], xdp_ring);
		if (ice_setup_tx_ring(xdp_ring))
			goto free_xdp_rings;
		ice_set_ring_xdp(xdp_ring);
		xdp_ring->xsk_pool = ice_tx_xsk_pool(xdp_ring);
		spin_lock_init(&xdp_ring->tx_lock);
		for (j = 0; j < xdp_ring->count; j++) {
			tx_desc = ICE_TX_DESC(xdp_ring, j);
			tx_desc->cmd_type_offset_bsz = 0;
		}
	}

	ice_for_each_rxq(vsi, i) {
		if (static_key_enabled(&ice_xdp_locking_key))
			vsi->rx_rings[i]->xdp_ring = vsi->xdp_rings[i % vsi->num_xdp_txq];
		else
			vsi->rx_rings[i]->xdp_ring = vsi->xdp_rings[i];
	}

	return 0;

free_xdp_rings:
	for (; i >= 0; i--)
		if (vsi->xdp_rings[i] && vsi->xdp_rings[i]->desc)
			ice_free_tx_ring(vsi->xdp_rings[i]);
	return -ENOMEM;
}

/**
 * ice_vsi_assign_bpf_prog - set or clear bpf prog pointer on VSI
 * @vsi: VSI to set the bpf prog on
 * @prog: the bpf prog pointer
 */
static void ice_vsi_assign_bpf_prog(struct ice_vsi *vsi, struct bpf_prog *prog)
{
	struct bpf_prog *old_prog;
	int i;

	old_prog = xchg(&vsi->xdp_prog, prog);
	if (old_prog)
		bpf_prog_put(old_prog);

	ice_for_each_rxq(vsi, i)
		WRITE_ONCE(vsi->rx_rings[i]->xdp_prog, vsi->xdp_prog);
}

/**
 * ice_prepare_xdp_rings - Allocate, configure and setup Tx rings for XDP
 * @vsi: VSI to bring up Tx rings used by XDP
 * @prog: bpf program that will be assigned to VSI
 *
 * Return 0 on success and negative value on error
 */
int ice_prepare_xdp_rings(struct ice_vsi *vsi, struct bpf_prog *prog)
{
	u16 max_txqs[ICE_MAX_TRAFFIC_CLASS] = { 0 };
	int xdp_rings_rem = vsi->num_xdp_txq;
	struct ice_pf *pf = vsi->back;
	struct ice_qs_cfg xdp_qs_cfg = {
		.qs_mutex = &pf->avail_q_mutex,
		.pf_map = pf->avail_txqs,
		.pf_map_size = pf->max_pf_txqs,
		.q_count = vsi->num_xdp_txq,
		.scatter_count = ICE_MAX_SCATTER_TXQS,
		.vsi_map = vsi->txq_map,
		.vsi_map_offset = vsi->alloc_txq,
		.mapping_mode = ICE_VSI_MAP_CONTIG
	};
	struct device *dev;
	int i, v_idx;
	int status;

	dev = ice_pf_to_dev(pf);
	vsi->xdp_rings = devm_kcalloc(dev, vsi->num_xdp_txq,
				      sizeof(*vsi->xdp_rings), GFP_KERNEL);
	if (!vsi->xdp_rings)
		return -ENOMEM;

	vsi->xdp_mapping_mode = xdp_qs_cfg.mapping_mode;
	if (__ice_vsi_get_qs(&xdp_qs_cfg))
		goto err_map_xdp;

	if (static_key_enabled(&ice_xdp_locking_key))
		netdev_warn(vsi->netdev,
			    "Could not allocate one XDP Tx ring per CPU, XDP_TX/XDP_REDIRECT actions will be slower\n");

	if (ice_xdp_alloc_setup_rings(vsi))
		goto clear_xdp_rings;

	/* follow the logic from ice_vsi_map_rings_to_vectors */
	ice_for_each_q_vector(vsi, v_idx) {
		struct ice_q_vector *q_vector = vsi->q_vectors[v_idx];
		int xdp_rings_per_v, q_id, q_base;

		xdp_rings_per_v = DIV_ROUND_UP(xdp_rings_rem,
					       vsi->num_q_vectors - v_idx);
		q_base = vsi->num_xdp_txq - xdp_rings_rem;

		for (q_id = q_base; q_id < (q_base + xdp_rings_per_v); q_id++) {
			struct ice_tx_ring *xdp_ring = vsi->xdp_rings[q_id];

			xdp_ring->q_vector = q_vector;
			xdp_ring->next = q_vector->tx.tx_ring;
			q_vector->tx.tx_ring = xdp_ring;
		}
		xdp_rings_rem -= xdp_rings_per_v;
	}

	/* omit the scheduler update if in reset path; XDP queues will be
	 * taken into account at the end of ice_vsi_rebuild, where
	 * ice_cfg_vsi_lan is being called
	 */
	if (ice_is_reset_in_progress(pf->state))
		return 0;

	/* tell the Tx scheduler that right now we have
	 * additional queues
	 */
	for (i = 0; i < vsi->tc_cfg.numtc; i++)
		max_txqs[i] = vsi->num_txq + vsi->num_xdp_txq;

	status = ice_cfg_vsi_lan(vsi->port_info, vsi->idx, vsi->tc_cfg.ena_tc,
				 max_txqs);
	if (status) {
		dev_err(dev, "Failed VSI LAN queue config for XDP, error: %d\n",
			status);
		goto clear_xdp_rings;
	}

	/* assign the prog only when it's not already present on VSI;
	 * this flow is a subject of both ethtool -L and ndo_bpf flows;
	 * VSI rebuild that happens under ethtool -L can expose us to
	 * the bpf_prog refcount issues as we would be swapping same
	 * bpf_prog pointers from vsi->xdp_prog and calling bpf_prog_put
	 * on it as it would be treated as an 'old_prog'; for ndo_bpf
	 * this is not harmful as dev_xdp_install bumps the refcount
	 * before calling the op exposed by the driver;
	 */
	if (!ice_is_xdp_ena_vsi(vsi))
		ice_vsi_assign_bpf_prog(vsi, prog);

	return 0;
clear_xdp_rings:
	ice_for_each_xdp_txq(vsi, i)
		if (vsi->xdp_rings[i]) {
			kfree_rcu(vsi->xdp_rings[i], rcu);
			vsi->xdp_rings[i] = NULL;
		}

err_map_xdp:
	mutex_lock(&pf->avail_q_mutex);
	ice_for_each_xdp_txq(vsi, i) {
		clear_bit(vsi->txq_map[i + vsi->alloc_txq], pf->avail_txqs);
		vsi->txq_map[i + vsi->alloc_txq] = ICE_INVAL_Q_INDEX;
	}
	mutex_unlock(&pf->avail_q_mutex);

	devm_kfree(dev, vsi->xdp_rings);
	return -ENOMEM;
}

/**
 * ice_destroy_xdp_rings - undo the configuration made by ice_prepare_xdp_rings
 * @vsi: VSI to remove XDP rings
 *
 * Detach XDP rings from irq vectors, clean up the PF bitmap and free
 * resources
 */
int ice_destroy_xdp_rings(struct ice_vsi *vsi)
{
	u16 max_txqs[ICE_MAX_TRAFFIC_CLASS] = { 0 };
	struct ice_pf *pf = vsi->back;
	int i, v_idx;

	/* q_vectors are freed in reset path so there's no point in detaching
	 * rings; in case of rebuild being triggered not from reset bits
	 * in pf->state won't be set, so additionally check first q_vector
	 * against NULL
	 */
	if (ice_is_reset_in_progress(pf->state) || !vsi->q_vectors[0])
		goto free_qmap;

	ice_for_each_q_vector(vsi, v_idx) {
		struct ice_q_vector *q_vector = vsi->q_vectors[v_idx];
		struct ice_tx_ring *ring;

		ice_for_each_tx_ring(ring, q_vector->tx)
			if (!ring->tx_buf || !ice_ring_is_xdp(ring))
				break;

		/* restore the value of last node prior to XDP setup */
		q_vector->tx.tx_ring = ring;
	}

free_qmap:
	mutex_lock(&pf->avail_q_mutex);
	ice_for_each_xdp_txq(vsi, i) {
		clear_bit(vsi->txq_map[i + vsi->alloc_txq], pf->avail_txqs);
		vsi->txq_map[i + vsi->alloc_txq] = ICE_INVAL_Q_INDEX;
	}
	mutex_unlock(&pf->avail_q_mutex);

	ice_for_each_xdp_txq(vsi, i)
		if (vsi->xdp_rings[i]) {
			if (vsi->xdp_rings[i]->desc) {
				synchronize_rcu();
				ice_free_tx_ring(vsi->xdp_rings[i]);
			}
			kfree_rcu(vsi->xdp_rings[i], rcu);
			vsi->xdp_rings[i] = NULL;
		}

	devm_kfree(ice_pf_to_dev(pf), vsi->xdp_rings);
	vsi->xdp_rings = NULL;

	if (static_key_enabled(&ice_xdp_locking_key))
		static_branch_dec(&ice_xdp_locking_key);

	if (ice_is_reset_in_progress(pf->state) || !vsi->q_vectors[0])
		return 0;

	ice_vsi_assign_bpf_prog(vsi, NULL);

	/* notify Tx scheduler that we destroyed XDP queues and bring
	 * back the old number of child nodes
	 */
	for (i = 0; i < vsi->tc_cfg.numtc; i++)
		max_txqs[i] = vsi->num_txq;

	/* change number of XDP Tx queues to 0 */
	vsi->num_xdp_txq = 0;

	return ice_cfg_vsi_lan(vsi->port_info, vsi->idx, vsi->tc_cfg.ena_tc,
			       max_txqs);
}

/**
 * ice_vsi_rx_napi_schedule - Schedule napi on RX queues from VSI
 * @vsi: VSI to schedule napi on
 */
static void ice_vsi_rx_napi_schedule(struct ice_vsi *vsi)
{
	int i;

	ice_for_each_rxq(vsi, i) {
		struct ice_rx_ring *rx_ring = vsi->rx_rings[i];

		if (rx_ring->xsk_pool)
			napi_schedule(&rx_ring->q_vector->napi);
	}
}

/**
 * ice_vsi_determine_xdp_res - figure out how many Tx qs can XDP have
 * @vsi: VSI to determine the count of XDP Tx qs
 *
 * returns 0 if Tx qs count is higher than at least half of CPU count,
 * -ENOMEM otherwise
 */
int ice_vsi_determine_xdp_res(struct ice_vsi *vsi)
{
	u16 avail = ice_get_avail_txq_count(vsi->back);
	u16 cpus = num_possible_cpus();

	if (avail < cpus / 2)
		return -ENOMEM;

	vsi->num_xdp_txq = min_t(u16, avail, cpus);

	if (vsi->num_xdp_txq < cpus)
		static_branch_inc(&ice_xdp_locking_key);

	return 0;
}

/**
 * ice_xdp_setup_prog - Add or remove XDP eBPF program
 * @vsi: VSI to setup XDP for
 * @prog: XDP program
 * @extack: netlink extended ack
 */
static int
ice_xdp_setup_prog(struct ice_vsi *vsi, struct bpf_prog *prog,
		   struct netlink_ext_ack *extack)
{
	int frame_size = vsi->netdev->mtu + ICE_ETH_PKT_HDR_PAD;
	bool if_running = netif_running(vsi->netdev);
	int ret = 0, xdp_ring_err = 0;

	if (frame_size > vsi->rx_buf_len) {
		NL_SET_ERR_MSG_MOD(extack, "MTU too large for loading XDP");
		return -EOPNOTSUPP;
	}

	/* need to stop netdev while setting up the program for Rx rings */
	if (if_running && !test_and_set_bit(ICE_VSI_DOWN, vsi->state)) {
		ret = ice_down(vsi);
		if (ret) {
			NL_SET_ERR_MSG_MOD(extack, "Preparing device for XDP attach failed");
			return ret;
		}
	}

	if (!ice_is_xdp_ena_vsi(vsi) && prog) {
		xdp_ring_err = ice_vsi_determine_xdp_res(vsi);
		if (xdp_ring_err) {
			NL_SET_ERR_MSG_MOD(extack, "Not enough Tx resources for XDP");
		} else {
			xdp_ring_err = ice_prepare_xdp_rings(vsi, prog);
			if (xdp_ring_err)
				NL_SET_ERR_MSG_MOD(extack, "Setting up XDP Tx resources failed");
		}
	} else if (ice_is_xdp_ena_vsi(vsi) && !prog) {
		xdp_ring_err = ice_destroy_xdp_rings(vsi);
		if (xdp_ring_err)
			NL_SET_ERR_MSG_MOD(extack, "Freeing XDP Tx resources failed");
	} else {
		/* safe to call even when prog == vsi->xdp_prog as
		 * dev_xdp_install in net/core/dev.c incremented prog's
		 * refcount so corresponding bpf_prog_put won't cause
		 * underflow
		 */
		ice_vsi_assign_bpf_prog(vsi, prog);
	}

	if (if_running)
		ret = ice_up(vsi);

	if (!ret && prog)
		ice_vsi_rx_napi_schedule(vsi);

	return (ret || xdp_ring_err) ? -ENOMEM : 0;
}

/**
 * ice_xdp_safe_mode - XDP handler for safe mode
 * @dev: netdevice
 * @xdp: XDP command
 */
static int ice_xdp_safe_mode(struct net_device __always_unused *dev,
			     struct netdev_bpf *xdp)
{
	NL_SET_ERR_MSG_MOD(xdp->extack,
			   "Please provide working DDP firmware package in order to use XDP\n"
			   "Refer to Documentation/networking/device_drivers/ethernet/intel/ice.rst");
	return -EOPNOTSUPP;
}

/**
 * ice_xdp - implements XDP handler
 * @dev: netdevice
 * @xdp: XDP command
 */
static int ice_xdp(struct net_device *dev, struct netdev_bpf *xdp)
{
	struct ice_netdev_priv *np = netdev_priv(dev);
	struct ice_vsi *vsi = np->vsi;

	if (vsi->type != ICE_VSI_PF) {
		NL_SET_ERR_MSG_MOD(xdp->extack, "XDP can be loaded only on PF VSI");
		return -EINVAL;
	}

	switch (xdp->command) {
	case XDP_SETUP_PROG:
		return ice_xdp_setup_prog(vsi, xdp->prog, xdp->extack);
	case XDP_SETUP_XSK_POOL:
		return ice_xsk_pool_setup(vsi, xdp->xsk.pool,
					  xdp->xsk.queue_id);
	default:
		return -EINVAL;
	}
}

/**
 * ice_ena_misc_vector - enable the non-queue interrupts
 * @pf: board private structure
 */
static void ice_ena_misc_vector(struct ice_pf *pf)
{
	struct ice_hw *hw = &pf->hw;
	u32 val;

	/* Disable anti-spoof detection interrupt to prevent spurious event
	 * interrupts during a function reset. Anti-spoof functionally is
	 * still supported.
	 */
	val = rd32(hw, GL_MDCK_TX_TDPU);
	val |= GL_MDCK_TX_TDPU_RCU_ANTISPOOF_ITR_DIS_M;
	wr32(hw, GL_MDCK_TX_TDPU, val);

	/* clear things first */
	wr32(hw, PFINT_OICR_ENA, 0);	/* disable all */
	rd32(hw, PFINT_OICR);		/* read to clear */

	val = (PFINT_OICR_ECC_ERR_M |
	       PFINT_OICR_MAL_DETECT_M |
	       PFINT_OICR_GRST_M |
	       PFINT_OICR_PCI_EXCEPTION_M |
	       PFINT_OICR_VFLR_M |
	       PFINT_OICR_HMC_ERR_M |
	       PFINT_OICR_PE_PUSH_M |
	       PFINT_OICR_PE_CRITERR_M);

	wr32(hw, PFINT_OICR_ENA, val);

	/* SW_ITR_IDX = 0, but don't change INTENA */
	wr32(hw, GLINT_DYN_CTL(pf->oicr_idx),
	     GLINT_DYN_CTL_SW_ITR_INDX_M | GLINT_DYN_CTL_INTENA_MSK_M);
}

/**
 * ice_misc_intr - misc interrupt handler
 * @irq: interrupt number
 * @data: pointer to a q_vector
 */
static irqreturn_t ice_misc_intr(int __always_unused irq, void *data)
{
	struct ice_pf *pf = (struct ice_pf *)data;
	struct ice_hw *hw = &pf->hw;
	irqreturn_t ret = IRQ_NONE;
	struct device *dev;
	u32 oicr, ena_mask;

	dev = ice_pf_to_dev(pf);
	set_bit(ICE_ADMINQ_EVENT_PENDING, pf->state);
	set_bit(ICE_MAILBOXQ_EVENT_PENDING, pf->state);
	set_bit(ICE_SIDEBANDQ_EVENT_PENDING, pf->state);

	oicr = rd32(hw, PFINT_OICR);
	ena_mask = rd32(hw, PFINT_OICR_ENA);

	if (oicr & PFINT_OICR_SWINT_M) {
		ena_mask &= ~PFINT_OICR_SWINT_M;
		pf->sw_int_count++;
	}

	if (oicr & PFINT_OICR_MAL_DETECT_M) {
		ena_mask &= ~PFINT_OICR_MAL_DETECT_M;
		set_bit(ICE_MDD_EVENT_PENDING, pf->state);
	}
	if (oicr & PFINT_OICR_VFLR_M) {
		/* disable any further VFLR event notifications */
		if (test_bit(ICE_VF_RESETS_DISABLED, pf->state)) {
			u32 reg = rd32(hw, PFINT_OICR_ENA);

			reg &= ~PFINT_OICR_VFLR_M;
			wr32(hw, PFINT_OICR_ENA, reg);
		} else {
			ena_mask &= ~PFINT_OICR_VFLR_M;
			set_bit(ICE_VFLR_EVENT_PENDING, pf->state);
		}
	}

	if (oicr & PFINT_OICR_GRST_M) {
		u32 reset;

		/* we have a reset warning */
		ena_mask &= ~PFINT_OICR_GRST_M;
		reset = (rd32(hw, GLGEN_RSTAT) & GLGEN_RSTAT_RESET_TYPE_M) >>
			GLGEN_RSTAT_RESET_TYPE_S;

		if (reset == ICE_RESET_CORER)
			pf->corer_count++;
		else if (reset == ICE_RESET_GLOBR)
			pf->globr_count++;
		else if (reset == ICE_RESET_EMPR)
			pf->empr_count++;
		else
			dev_dbg(dev, "Invalid reset type %d\n", reset);

		/* If a reset cycle isn't already in progress, we set a bit in
		 * pf->state so that the service task can start a reset/rebuild.
		 */
		if (!test_and_set_bit(ICE_RESET_OICR_RECV, pf->state)) {
			if (reset == ICE_RESET_CORER)
				set_bit(ICE_CORER_RECV, pf->state);
			else if (reset == ICE_RESET_GLOBR)
				set_bit(ICE_GLOBR_RECV, pf->state);
			else
				set_bit(ICE_EMPR_RECV, pf->state);

			/* There are couple of different bits at play here.
			 * hw->reset_ongoing indicates whether the hardware is
			 * in reset. This is set to true when a reset interrupt
			 * is received and set back to false after the driver
			 * has determined that the hardware is out of reset.
			 *
			 * ICE_RESET_OICR_RECV in pf->state indicates
			 * that a post reset rebuild is required before the
			 * driver is operational again. This is set above.
			 *
			 * As this is the start of the reset/rebuild cycle, set
			 * both to indicate that.
			 */
			hw->reset_ongoing = true;
		}
	}

	if (oicr & PFINT_OICR_TSYN_TX_M) {
		ena_mask &= ~PFINT_OICR_TSYN_TX_M;
		ice_ptp_process_ts(pf);
	}

	if (oicr & PFINT_OICR_TSYN_EVNT_M) {
		u8 tmr_idx = hw->func_caps.ts_func_info.tmr_index_owned;
		u32 gltsyn_stat = rd32(hw, GLTSYN_STAT(tmr_idx));

		/* Save EVENTs from GTSYN register */
		pf->ptp.ext_ts_irq |= gltsyn_stat & (GLTSYN_STAT_EVENT0_M |
						     GLTSYN_STAT_EVENT1_M |
						     GLTSYN_STAT_EVENT2_M);
		ena_mask &= ~PFINT_OICR_TSYN_EVNT_M;
		kthread_queue_work(pf->ptp.kworker, &pf->ptp.extts_work);
	}

#define ICE_AUX_CRIT_ERR (PFINT_OICR_PE_CRITERR_M | PFINT_OICR_HMC_ERR_M | PFINT_OICR_PE_PUSH_M)
	if (oicr & ICE_AUX_CRIT_ERR) {
		pf->oicr_err_reg |= oicr;
		set_bit(ICE_AUX_ERR_PENDING, pf->state);
		ena_mask &= ~ICE_AUX_CRIT_ERR;
	}

	/* Report any remaining unexpected interrupts */
	oicr &= ena_mask;
	if (oicr) {
		dev_dbg(dev, "unhandled interrupt oicr=0x%08x\n", oicr);
		/* If a critical error is pending there is no choice but to
		 * reset the device.
		 */
		if (oicr & (PFINT_OICR_PCI_EXCEPTION_M |
			    PFINT_OICR_ECC_ERR_M)) {
			set_bit(ICE_PFR_REQ, pf->state);
			ice_service_task_schedule(pf);
		}
	}
	ret = IRQ_HANDLED;

	ice_service_task_schedule(pf);
	ice_irq_dynamic_ena(hw, NULL, NULL);

	return ret;
}

/**
 * ice_dis_ctrlq_interrupts - disable control queue interrupts
 * @hw: pointer to HW structure
 */
static void ice_dis_ctrlq_interrupts(struct ice_hw *hw)
{
	/* disable Admin queue Interrupt causes */
	wr32(hw, PFINT_FW_CTL,
	     rd32(hw, PFINT_FW_CTL) & ~PFINT_FW_CTL_CAUSE_ENA_M);

	/* disable Mailbox queue Interrupt causes */
	wr32(hw, PFINT_MBX_CTL,
	     rd32(hw, PFINT_MBX_CTL) & ~PFINT_MBX_CTL_CAUSE_ENA_M);

	wr32(hw, PFINT_SB_CTL,
	     rd32(hw, PFINT_SB_CTL) & ~PFINT_SB_CTL_CAUSE_ENA_M);

	/* disable Control queue Interrupt causes */
	wr32(hw, PFINT_OICR_CTL,
	     rd32(hw, PFINT_OICR_CTL) & ~PFINT_OICR_CTL_CAUSE_ENA_M);

	ice_flush(hw);
}

/**
 * ice_free_irq_msix_misc - Unroll misc vector setup
 * @pf: board private structure
 */
static void ice_free_irq_msix_misc(struct ice_pf *pf)
{
	struct ice_hw *hw = &pf->hw;

	ice_dis_ctrlq_interrupts(hw);

	/* disable OICR interrupt */
	wr32(hw, PFINT_OICR_ENA, 0);
	ice_flush(hw);

	if (pf->msix_entries) {
		synchronize_irq(pf->msix_entries[pf->oicr_idx].vector);
		devm_free_irq(ice_pf_to_dev(pf),
			      pf->msix_entries[pf->oicr_idx].vector, pf);
	}

	pf->num_avail_sw_msix += 1;
	ice_free_res(pf->irq_tracker, pf->oicr_idx, ICE_RES_MISC_VEC_ID);
}

/**
 * ice_ena_ctrlq_interrupts - enable control queue interrupts
 * @hw: pointer to HW structure
 * @reg_idx: HW vector index to associate the control queue interrupts with
 */
static void ice_ena_ctrlq_interrupts(struct ice_hw *hw, u16 reg_idx)
{
	u32 val;

	val = ((reg_idx & PFINT_OICR_CTL_MSIX_INDX_M) |
	       PFINT_OICR_CTL_CAUSE_ENA_M);
	wr32(hw, PFINT_OICR_CTL, val);

	/* enable Admin queue Interrupt causes */
	val = ((reg_idx & PFINT_FW_CTL_MSIX_INDX_M) |
	       PFINT_FW_CTL_CAUSE_ENA_M);
	wr32(hw, PFINT_FW_CTL, val);

	/* enable Mailbox queue Interrupt causes */
	val = ((reg_idx & PFINT_MBX_CTL_MSIX_INDX_M) |
	       PFINT_MBX_CTL_CAUSE_ENA_M);
	wr32(hw, PFINT_MBX_CTL, val);

	/* This enables Sideband queue Interrupt causes */
	val = ((reg_idx & PFINT_SB_CTL_MSIX_INDX_M) |
	       PFINT_SB_CTL_CAUSE_ENA_M);
	wr32(hw, PFINT_SB_CTL, val);

	ice_flush(hw);
}

/**
 * ice_req_irq_msix_misc - Setup the misc vector to handle non queue events
 * @pf: board private structure
 *
 * This sets up the handler for MSIX 0, which is used to manage the
 * non-queue interrupts, e.g. AdminQ and errors. This is not used
 * when in MSI or Legacy interrupt mode.
 */
static int ice_req_irq_msix_misc(struct ice_pf *pf)
{
	struct device *dev = ice_pf_to_dev(pf);
	struct ice_hw *hw = &pf->hw;
	int oicr_idx, err = 0;

	if (!pf->int_name[0])
		snprintf(pf->int_name, sizeof(pf->int_name) - 1, "%s-%s:misc",
			 dev_driver_string(dev), dev_name(dev));

	/* Do not request IRQ but do enable OICR interrupt since settings are
	 * lost during reset. Note that this function is called only during
	 * rebuild path and not while reset is in progress.
	 */
	if (ice_is_reset_in_progress(pf->state))
		goto skip_req_irq;

	/* reserve one vector in irq_tracker for misc interrupts */
	oicr_idx = ice_get_res(pf, pf->irq_tracker, 1, ICE_RES_MISC_VEC_ID);
	if (oicr_idx < 0)
		return oicr_idx;

	pf->num_avail_sw_msix -= 1;
	pf->oicr_idx = (u16)oicr_idx;

	err = devm_request_irq(dev, pf->msix_entries[pf->oicr_idx].vector,
			       ice_misc_intr, 0, pf->int_name, pf);
	if (err) {
		dev_err(dev, "devm_request_irq for %s failed: %d\n",
			pf->int_name, err);
		ice_free_res(pf->irq_tracker, 1, ICE_RES_MISC_VEC_ID);
		pf->num_avail_sw_msix += 1;
		return err;
	}

skip_req_irq:
	ice_ena_misc_vector(pf);

	ice_ena_ctrlq_interrupts(hw, pf->oicr_idx);
	wr32(hw, GLINT_ITR(ICE_RX_ITR, pf->oicr_idx),
	     ITR_REG_ALIGN(ICE_ITR_8K) >> ICE_ITR_GRAN_S);

	ice_flush(hw);
	ice_irq_dynamic_ena(hw, NULL, NULL);

	return 0;
}

/**
 * ice_napi_add - register NAPI handler for the VSI
 * @vsi: VSI for which NAPI handler is to be registered
 *
 * This function is only called in the driver's load path. Registering the NAPI
 * handler is done in ice_vsi_alloc_q_vector() for all other cases (i.e. resume,
 * reset/rebuild, etc.)
 */
static void ice_napi_add(struct ice_vsi *vsi)
{
	int v_idx;

	if (!vsi->netdev)
		return;

	ice_for_each_q_vector(vsi, v_idx)
		netif_napi_add(vsi->netdev, &vsi->q_vectors[v_idx]->napi,
			       ice_napi_poll, NAPI_POLL_WEIGHT);
}

/**
 * ice_set_ops - set netdev and ethtools ops for the given netdev
 * @netdev: netdev instance
 */
static void ice_set_ops(struct net_device *netdev)
{
	struct ice_pf *pf = ice_netdev_to_pf(netdev);

	if (ice_is_safe_mode(pf)) {
		netdev->netdev_ops = &ice_netdev_safe_mode_ops;
		ice_set_ethtool_safe_mode_ops(netdev);
		return;
	}

	netdev->netdev_ops = &ice_netdev_ops;
	netdev->udp_tunnel_nic_info = &pf->hw.udp_tunnel_nic;
	ice_set_ethtool_ops(netdev);
}

/**
 * ice_set_netdev_features - set features for the given netdev
 * @netdev: netdev instance
 */
static void ice_set_netdev_features(struct net_device *netdev)
{
	struct ice_pf *pf = ice_netdev_to_pf(netdev);
	bool is_dvm_ena = ice_is_dvm_ena(&pf->hw);
	netdev_features_t csumo_features;
	netdev_features_t vlano_features;
	netdev_features_t dflt_features;
	netdev_features_t tso_features;

	if (ice_is_safe_mode(pf)) {
		/* safe mode */
		netdev->features = NETIF_F_SG | NETIF_F_HIGHDMA;
		netdev->hw_features = netdev->features;
		return;
	}

	dflt_features = NETIF_F_SG	|
			NETIF_F_HIGHDMA	|
			NETIF_F_NTUPLE	|
			NETIF_F_RXHASH;

	csumo_features = NETIF_F_RXCSUM	  |
			 NETIF_F_IP_CSUM  |
			 NETIF_F_SCTP_CRC |
			 NETIF_F_IPV6_CSUM;

	vlano_features = NETIF_F_HW_VLAN_CTAG_FILTER |
			 NETIF_F_HW_VLAN_CTAG_TX     |
			 NETIF_F_HW_VLAN_CTAG_RX;

	/* Enable CTAG/STAG filtering by default in Double VLAN Mode (DVM) */
	if (is_dvm_ena)
		vlano_features |= NETIF_F_HW_VLAN_STAG_FILTER;

	tso_features = NETIF_F_TSO			|
		       NETIF_F_TSO_ECN			|
		       NETIF_F_TSO6			|
		       NETIF_F_GSO_GRE			|
		       NETIF_F_GSO_UDP_TUNNEL		|
		       NETIF_F_GSO_GRE_CSUM		|
		       NETIF_F_GSO_UDP_TUNNEL_CSUM	|
		       NETIF_F_GSO_PARTIAL		|
		       NETIF_F_GSO_IPXIP4		|
		       NETIF_F_GSO_IPXIP6		|
		       NETIF_F_GSO_UDP_L4;

	netdev->gso_partial_features |= NETIF_F_GSO_UDP_TUNNEL_CSUM |
					NETIF_F_GSO_GRE_CSUM;
	/* set features that user can change */
	netdev->hw_features = dflt_features | csumo_features |
			      vlano_features | tso_features;

	/* add support for HW_CSUM on packets with MPLS header */
	netdev->mpls_features =  NETIF_F_HW_CSUM |
				 NETIF_F_TSO     |
				 NETIF_F_TSO6;

	/* enable features */
	netdev->features |= netdev->hw_features;

	netdev->hw_features |= NETIF_F_HW_TC;

	/* encap and VLAN devices inherit default, csumo and tso features */
	netdev->hw_enc_features |= dflt_features | csumo_features |
				   tso_features;
	netdev->vlan_features |= dflt_features | csumo_features |
				 tso_features;

	/* advertise support but don't enable by default since only one type of
	 * VLAN offload can be enabled at a time (i.e. CTAG or STAG). When one
	 * type turns on the other has to be turned off. This is enforced by the
	 * ice_fix_features() ndo callback.
	 */
	if (is_dvm_ena)
		netdev->hw_features |= NETIF_F_HW_VLAN_STAG_RX |
			NETIF_F_HW_VLAN_STAG_TX;
}

/**
 * ice_cfg_netdev - Allocate, configure and register a netdev
 * @vsi: the VSI associated with the new netdev
 *
 * Returns 0 on success, negative value on failure
 */
static int ice_cfg_netdev(struct ice_vsi *vsi)
{
	struct ice_netdev_priv *np;
	struct net_device *netdev;
	u8 mac_addr[ETH_ALEN];

	netdev = alloc_etherdev_mqs(sizeof(*np), vsi->alloc_txq,
				    vsi->alloc_rxq);
	if (!netdev)
		return -ENOMEM;

	set_bit(ICE_VSI_NETDEV_ALLOCD, vsi->state);
	vsi->netdev = netdev;
	np = netdev_priv(netdev);
	np->vsi = vsi;

	ice_set_netdev_features(netdev);

	ice_set_ops(netdev);

	if (vsi->type == ICE_VSI_PF) {
		SET_NETDEV_DEV(netdev, ice_pf_to_dev(vsi->back));
		ether_addr_copy(mac_addr, vsi->port_info->mac.perm_addr);
		eth_hw_addr_set(netdev, mac_addr);
		ether_addr_copy(netdev->perm_addr, mac_addr);
	}

	netdev->priv_flags |= IFF_UNICAST_FLT;

	/* Setup netdev TC information */
	ice_vsi_cfg_netdev_tc(vsi, vsi->tc_cfg.ena_tc);

	/* setup watchdog timeout value to be 5 second */
	netdev->watchdog_timeo = 5 * HZ;

	netdev->min_mtu = ETH_MIN_MTU;
	netdev->max_mtu = ICE_MAX_MTU;

	return 0;
}

/**
 * ice_fill_rss_lut - Fill the RSS lookup table with default values
 * @lut: Lookup table
 * @rss_table_size: Lookup table size
 * @rss_size: Range of queue number for hashing
 */
void ice_fill_rss_lut(u8 *lut, u16 rss_table_size, u16 rss_size)
{
	u16 i;

	for (i = 0; i < rss_table_size; i++)
		lut[i] = i % rss_size;
}

/**
 * ice_pf_vsi_setup - Set up a PF VSI
 * @pf: board private structure
 * @pi: pointer to the port_info instance
 *
 * Returns pointer to the successfully allocated VSI software struct
 * on success, otherwise returns NULL on failure.
 */
static struct ice_vsi *
ice_pf_vsi_setup(struct ice_pf *pf, struct ice_port_info *pi)
{
	return ice_vsi_setup(pf, pi, ICE_VSI_PF, NULL, NULL);
}

static struct ice_vsi *
ice_chnl_vsi_setup(struct ice_pf *pf, struct ice_port_info *pi,
		   struct ice_channel *ch)
{
	return ice_vsi_setup(pf, pi, ICE_VSI_CHNL, NULL, ch);
}

/**
 * ice_ctrl_vsi_setup - Set up a control VSI
 * @pf: board private structure
 * @pi: pointer to the port_info instance
 *
 * Returns pointer to the successfully allocated VSI software struct
 * on success, otherwise returns NULL on failure.
 */
static struct ice_vsi *
ice_ctrl_vsi_setup(struct ice_pf *pf, struct ice_port_info *pi)
{
	return ice_vsi_setup(pf, pi, ICE_VSI_CTRL, NULL, NULL);
}

/**
 * ice_lb_vsi_setup - Set up a loopback VSI
 * @pf: board private structure
 * @pi: pointer to the port_info instance
 *
 * Returns pointer to the successfully allocated VSI software struct
 * on success, otherwise returns NULL on failure.
 */
struct ice_vsi *
ice_lb_vsi_setup(struct ice_pf *pf, struct ice_port_info *pi)
{
	return ice_vsi_setup(pf, pi, ICE_VSI_LB, NULL, NULL);
}

/**
 * ice_vlan_rx_add_vid - Add a VLAN ID filter to HW offload
 * @netdev: network interface to be adjusted
 * @proto: VLAN TPID
 * @vid: VLAN ID to be added
 *
 * net_device_ops implementation for adding VLAN IDs
 */
static int
ice_vlan_rx_add_vid(struct net_device *netdev, __be16 proto, u16 vid)
{
	struct ice_netdev_priv *np = netdev_priv(netdev);
	struct ice_vsi_vlan_ops *vlan_ops;
	struct ice_vsi *vsi = np->vsi;
	struct ice_vlan vlan;
	int ret;

	/* VLAN 0 is added by default during load/reset */
	if (!vid)
		return 0;

	while (test_and_set_bit(ICE_CFG_BUSY, vsi->state))
		usleep_range(1000, 2000);

	/* Add multicast promisc rule for the VLAN ID to be added if
	 * all-multicast is currently enabled.
	 */
	if (vsi->current_netdev_flags & IFF_ALLMULTI) {
		ret = ice_fltr_set_vsi_promisc(&vsi->back->hw, vsi->idx,
					       ICE_MCAST_VLAN_PROMISC_BITS,
					       vid);
		if (ret)
			goto finish;
	}

	vlan_ops = ice_get_compat_vsi_vlan_ops(vsi);

	/* Add a switch rule for this VLAN ID so its corresponding VLAN tagged
	 * packets aren't pruned by the device's internal switch on Rx
	 */
	vlan = ICE_VLAN(be16_to_cpu(proto), vid, 0);
	ret = vlan_ops->add_vlan(vsi, &vlan);
	if (ret)
		goto finish;

	/* If all-multicast is currently enabled and this VLAN ID is only one
	 * besides VLAN-0 we have to update look-up type of multicast promisc
	 * rule for VLAN-0 from ICE_SW_LKUP_PROMISC to ICE_SW_LKUP_PROMISC_VLAN.
	 */
	if ((vsi->current_netdev_flags & IFF_ALLMULTI) &&
	    ice_vsi_num_non_zero_vlans(vsi) == 1) {
		ice_fltr_clear_vsi_promisc(&vsi->back->hw, vsi->idx,
					   ICE_MCAST_PROMISC_BITS, 0);
		ice_fltr_set_vsi_promisc(&vsi->back->hw, vsi->idx,
					 ICE_MCAST_VLAN_PROMISC_BITS, 0);
	}

finish:
	clear_bit(ICE_CFG_BUSY, vsi->state);

	return ret;
}

/**
 * ice_vlan_rx_kill_vid - Remove a VLAN ID filter from HW offload
 * @netdev: network interface to be adjusted
 * @proto: VLAN TPID
 * @vid: VLAN ID to be removed
 *
 * net_device_ops implementation for removing VLAN IDs
 */
static int
ice_vlan_rx_kill_vid(struct net_device *netdev, __be16 proto, u16 vid)
{
	struct ice_netdev_priv *np = netdev_priv(netdev);
	struct ice_vsi_vlan_ops *vlan_ops;
	struct ice_vsi *vsi = np->vsi;
	struct ice_vlan vlan;
	int ret;

	/* don't allow removal of VLAN 0 */
	if (!vid)
		return 0;

	while (test_and_set_bit(ICE_CFG_BUSY, vsi->state))
		usleep_range(1000, 2000);

	vlan_ops = ice_get_compat_vsi_vlan_ops(vsi);

	/* Make sure VLAN delete is successful before updating VLAN
	 * information
	 */
	vlan = ICE_VLAN(be16_to_cpu(proto), vid, 0);
	ret = vlan_ops->del_vlan(vsi, &vlan);
	if (ret)
		goto finish;
<<<<<<< HEAD

	/* Remove multicast promisc rule for the removed VLAN ID if
	 * all-multicast is enabled.
	 */
	if (vsi->current_netdev_flags & IFF_ALLMULTI)
		ice_fltr_clear_vsi_promisc(&vsi->back->hw, vsi->idx,
					   ICE_MCAST_VLAN_PROMISC_BITS, vid);

	if (!ice_vsi_has_non_zero_vlans(vsi)) {
		/* Update look-up type of multicast promisc rule for VLAN 0
		 * from ICE_SW_LKUP_PROMISC_VLAN to ICE_SW_LKUP_PROMISC when
		 * all-multicast is enabled and VLAN 0 is the only VLAN rule.
		 */
		if (vsi->current_netdev_flags & IFF_ALLMULTI) {
			ice_fltr_clear_vsi_promisc(&vsi->back->hw, vsi->idx,
						   ICE_MCAST_VLAN_PROMISC_BITS,
						   0);
			ice_fltr_set_vsi_promisc(&vsi->back->hw, vsi->idx,
						 ICE_MCAST_PROMISC_BITS, 0);
		}
	}

=======

	/* Remove multicast promisc rule for the removed VLAN ID if
	 * all-multicast is enabled.
	 */
	if (vsi->current_netdev_flags & IFF_ALLMULTI)
		ice_fltr_clear_vsi_promisc(&vsi->back->hw, vsi->idx,
					   ICE_MCAST_VLAN_PROMISC_BITS, vid);

	if (!ice_vsi_has_non_zero_vlans(vsi)) {
		/* Update look-up type of multicast promisc rule for VLAN 0
		 * from ICE_SW_LKUP_PROMISC_VLAN to ICE_SW_LKUP_PROMISC when
		 * all-multicast is enabled and VLAN 0 is the only VLAN rule.
		 */
		if (vsi->current_netdev_flags & IFF_ALLMULTI) {
			ice_fltr_clear_vsi_promisc(&vsi->back->hw, vsi->idx,
						   ICE_MCAST_VLAN_PROMISC_BITS,
						   0);
			ice_fltr_set_vsi_promisc(&vsi->back->hw, vsi->idx,
						 ICE_MCAST_PROMISC_BITS, 0);
		}
	}

>>>>>>> 88084a3d
finish:
	clear_bit(ICE_CFG_BUSY, vsi->state);

	return ret;
}

/**
 * ice_rep_indr_tc_block_unbind
 * @cb_priv: indirection block private data
 */
static void ice_rep_indr_tc_block_unbind(void *cb_priv)
{
	struct ice_indr_block_priv *indr_priv = cb_priv;

	list_del(&indr_priv->list);
	kfree(indr_priv);
}

/**
 * ice_tc_indir_block_unregister - Unregister TC indirect block notifications
 * @vsi: VSI struct which has the netdev
 */
static void ice_tc_indir_block_unregister(struct ice_vsi *vsi)
{
	struct ice_netdev_priv *np = netdev_priv(vsi->netdev);

	flow_indr_dev_unregister(ice_indr_setup_tc_cb, np,
				 ice_rep_indr_tc_block_unbind);
}

/**
 * ice_tc_indir_block_remove - clean indirect TC block notifications
 * @pf: PF structure
 */
static void ice_tc_indir_block_remove(struct ice_pf *pf)
{
	struct ice_vsi *pf_vsi = ice_get_main_vsi(pf);

	if (!pf_vsi)
		return;

	ice_tc_indir_block_unregister(pf_vsi);
}

/**
 * ice_tc_indir_block_register - Register TC indirect block notifications
 * @vsi: VSI struct which has the netdev
 *
 * Returns 0 on success, negative value on failure
 */
static int ice_tc_indir_block_register(struct ice_vsi *vsi)
{
	struct ice_netdev_priv *np;

	if (!vsi || !vsi->netdev)
		return -EINVAL;

	np = netdev_priv(vsi->netdev);

	INIT_LIST_HEAD(&np->tc_indr_block_priv_list);
	return flow_indr_dev_register(ice_indr_setup_tc_cb, np);
}

/**
 * ice_setup_pf_sw - Setup the HW switch on startup or after reset
 * @pf: board private structure
 *
 * Returns 0 on success, negative value on failure
 */
static int ice_setup_pf_sw(struct ice_pf *pf)
{
	struct device *dev = ice_pf_to_dev(pf);
	bool dvm = ice_is_dvm_ena(&pf->hw);
	struct ice_vsi *vsi;
	int status;

	if (ice_is_reset_in_progress(pf->state))
		return -EBUSY;

	status = ice_aq_set_port_params(pf->hw.port_info, dvm, NULL);
	if (status)
		return -EIO;

	vsi = ice_pf_vsi_setup(pf, pf->hw.port_info);
	if (!vsi)
		return -ENOMEM;

	/* init channel list */
	INIT_LIST_HEAD(&vsi->ch_list);

	status = ice_cfg_netdev(vsi);
	if (status)
		goto unroll_vsi_setup;
	/* netdev has to be configured before setting frame size */
	ice_vsi_cfg_frame_size(vsi);

	/* init indirect block notifications */
	status = ice_tc_indir_block_register(vsi);
	if (status) {
		dev_err(dev, "Failed to register netdev notifier\n");
		goto unroll_cfg_netdev;
	}

	/* Setup DCB netlink interface */
	ice_dcbnl_setup(vsi);

	/* registering the NAPI handler requires both the queues and
	 * netdev to be created, which are done in ice_pf_vsi_setup()
	 * and ice_cfg_netdev() respectively
	 */
	ice_napi_add(vsi);

	status = ice_init_mac_fltr(pf);
	if (status)
		goto unroll_napi_add;

	return 0;

unroll_napi_add:
	ice_tc_indir_block_unregister(vsi);
unroll_cfg_netdev:
	if (vsi) {
		ice_napi_del(vsi);
		if (vsi->netdev) {
			clear_bit(ICE_VSI_NETDEV_ALLOCD, vsi->state);
			free_netdev(vsi->netdev);
			vsi->netdev = NULL;
		}
	}

unroll_vsi_setup:
	ice_vsi_release(vsi);
	return status;
}

/**
 * ice_get_avail_q_count - Get count of queues in use
 * @pf_qmap: bitmap to get queue use count from
 * @lock: pointer to a mutex that protects access to pf_qmap
 * @size: size of the bitmap
 */
static u16
ice_get_avail_q_count(unsigned long *pf_qmap, struct mutex *lock, u16 size)
{
	unsigned long bit;
	u16 count = 0;

	mutex_lock(lock);
	for_each_clear_bit(bit, pf_qmap, size)
		count++;
	mutex_unlock(lock);

	return count;
}

/**
 * ice_get_avail_txq_count - Get count of Tx queues in use
 * @pf: pointer to an ice_pf instance
 */
u16 ice_get_avail_txq_count(struct ice_pf *pf)
{
	return ice_get_avail_q_count(pf->avail_txqs, &pf->avail_q_mutex,
				     pf->max_pf_txqs);
}

/**
 * ice_get_avail_rxq_count - Get count of Rx queues in use
 * @pf: pointer to an ice_pf instance
 */
u16 ice_get_avail_rxq_count(struct ice_pf *pf)
{
	return ice_get_avail_q_count(pf->avail_rxqs, &pf->avail_q_mutex,
				     pf->max_pf_rxqs);
}

/**
 * ice_deinit_pf - Unrolls initialziations done by ice_init_pf
 * @pf: board private structure to initialize
 */
static void ice_deinit_pf(struct ice_pf *pf)
{
	ice_service_task_stop(pf);
	mutex_destroy(&pf->adev_mutex);
	mutex_destroy(&pf->sw_mutex);
	mutex_destroy(&pf->tc_mutex);
	mutex_destroy(&pf->avail_q_mutex);
	mutex_destroy(&pf->vfs.table_lock);

	if (pf->avail_txqs) {
		bitmap_free(pf->avail_txqs);
		pf->avail_txqs = NULL;
	}

	if (pf->avail_rxqs) {
		bitmap_free(pf->avail_rxqs);
		pf->avail_rxqs = NULL;
	}

	if (pf->ptp.clock)
		ptp_clock_unregister(pf->ptp.clock);
}

/**
 * ice_set_pf_caps - set PFs capability flags
 * @pf: pointer to the PF instance
 */
static void ice_set_pf_caps(struct ice_pf *pf)
{
	struct ice_hw_func_caps *func_caps = &pf->hw.func_caps;

	clear_bit(ICE_FLAG_RDMA_ENA, pf->flags);
	if (func_caps->common_cap.rdma)
		set_bit(ICE_FLAG_RDMA_ENA, pf->flags);
	clear_bit(ICE_FLAG_DCB_CAPABLE, pf->flags);
	if (func_caps->common_cap.dcb)
		set_bit(ICE_FLAG_DCB_CAPABLE, pf->flags);
	clear_bit(ICE_FLAG_SRIOV_CAPABLE, pf->flags);
	if (func_caps->common_cap.sr_iov_1_1) {
		set_bit(ICE_FLAG_SRIOV_CAPABLE, pf->flags);
		pf->vfs.num_supported = min_t(int, func_caps->num_allocd_vfs,
					      ICE_MAX_SRIOV_VFS);
	}
	clear_bit(ICE_FLAG_RSS_ENA, pf->flags);
	if (func_caps->common_cap.rss_table_size)
		set_bit(ICE_FLAG_RSS_ENA, pf->flags);

	clear_bit(ICE_FLAG_FD_ENA, pf->flags);
	if (func_caps->fd_fltr_guar > 0 || func_caps->fd_fltr_best_effort > 0) {
		u16 unused;

		/* ctrl_vsi_idx will be set to a valid value when flow director
		 * is setup by ice_init_fdir
		 */
		pf->ctrl_vsi_idx = ICE_NO_VSI;
		set_bit(ICE_FLAG_FD_ENA, pf->flags);
		/* force guaranteed filter pool for PF */
		ice_alloc_fd_guar_item(&pf->hw, &unused,
				       func_caps->fd_fltr_guar);
		/* force shared filter pool for PF */
		ice_alloc_fd_shrd_item(&pf->hw, &unused,
				       func_caps->fd_fltr_best_effort);
	}

	clear_bit(ICE_FLAG_PTP_SUPPORTED, pf->flags);
	if (func_caps->common_cap.ieee_1588)
		set_bit(ICE_FLAG_PTP_SUPPORTED, pf->flags);

	pf->max_pf_txqs = func_caps->common_cap.num_txq;
	pf->max_pf_rxqs = func_caps->common_cap.num_rxq;
}

/**
 * ice_init_pf - Initialize general software structures (struct ice_pf)
 * @pf: board private structure to initialize
 */
static int ice_init_pf(struct ice_pf *pf)
{
	ice_set_pf_caps(pf);

	mutex_init(&pf->sw_mutex);
	mutex_init(&pf->tc_mutex);
	mutex_init(&pf->adev_mutex);

	INIT_HLIST_HEAD(&pf->aq_wait_list);
	spin_lock_init(&pf->aq_wait_lock);
	init_waitqueue_head(&pf->aq_wait_queue);

	init_waitqueue_head(&pf->reset_wait_queue);

	/* setup service timer and periodic service task */
	timer_setup(&pf->serv_tmr, ice_service_timer, 0);
	pf->serv_tmr_period = HZ;
	INIT_WORK(&pf->serv_task, ice_service_task);
	clear_bit(ICE_SERVICE_SCHED, pf->state);

	mutex_init(&pf->avail_q_mutex);
	pf->avail_txqs = bitmap_zalloc(pf->max_pf_txqs, GFP_KERNEL);
	if (!pf->avail_txqs)
		return -ENOMEM;

	pf->avail_rxqs = bitmap_zalloc(pf->max_pf_rxqs, GFP_KERNEL);
	if (!pf->avail_rxqs) {
		devm_kfree(ice_pf_to_dev(pf), pf->avail_txqs);
		pf->avail_txqs = NULL;
		return -ENOMEM;
	}

	mutex_init(&pf->vfs.table_lock);
	hash_init(pf->vfs.table);

	return 0;
}

/**
 * ice_ena_msix_range - Request a range of MSIX vectors from the OS
 * @pf: board private structure
 *
 * compute the number of MSIX vectors required (v_budget) and request from
 * the OS. Return the number of vectors reserved or negative on failure
 */
static int ice_ena_msix_range(struct ice_pf *pf)
{
	int num_cpus, v_left, v_actual, v_other, v_budget = 0;
	struct device *dev = ice_pf_to_dev(pf);
	int needed, err, i;

	v_left = pf->hw.func_caps.common_cap.num_msix_vectors;
	num_cpus = num_online_cpus();

	/* reserve for LAN miscellaneous handler */
	needed = ICE_MIN_LAN_OICR_MSIX;
	if (v_left < needed)
		goto no_hw_vecs_left_err;
	v_budget += needed;
	v_left -= needed;

	/* reserve for flow director */
	if (test_bit(ICE_FLAG_FD_ENA, pf->flags)) {
		needed = ICE_FDIR_MSIX;
		if (v_left < needed)
			goto no_hw_vecs_left_err;
		v_budget += needed;
		v_left -= needed;
	}

	/* reserve for switchdev */
	needed = ICE_ESWITCH_MSIX;
	if (v_left < needed)
		goto no_hw_vecs_left_err;
	v_budget += needed;
	v_left -= needed;

	/* total used for non-traffic vectors */
	v_other = v_budget;

	/* reserve vectors for LAN traffic */
	needed = num_cpus;
	if (v_left < needed)
		goto no_hw_vecs_left_err;
	pf->num_lan_msix = needed;
	v_budget += needed;
	v_left -= needed;

	/* reserve vectors for RDMA auxiliary driver */
	if (ice_is_rdma_ena(pf)) {
		needed = num_cpus + ICE_RDMA_NUM_AEQ_MSIX;
		if (v_left < needed)
			goto no_hw_vecs_left_err;
		pf->num_rdma_msix = needed;
		v_budget += needed;
		v_left -= needed;
	}

	pf->msix_entries = devm_kcalloc(dev, v_budget,
					sizeof(*pf->msix_entries), GFP_KERNEL);
	if (!pf->msix_entries) {
		err = -ENOMEM;
		goto exit_err;
	}

	for (i = 0; i < v_budget; i++)
		pf->msix_entries[i].entry = i;

	/* actually reserve the vectors */
	v_actual = pci_enable_msix_range(pf->pdev, pf->msix_entries,
					 ICE_MIN_MSIX, v_budget);
	if (v_actual < 0) {
		dev_err(dev, "unable to reserve MSI-X vectors\n");
		err = v_actual;
		goto msix_err;
	}

	if (v_actual < v_budget) {
		dev_warn(dev, "not enough OS MSI-X vectors. requested = %d, obtained = %d\n",
			 v_budget, v_actual);

		if (v_actual < ICE_MIN_MSIX) {
			/* error if we can't get minimum vectors */
			pci_disable_msix(pf->pdev);
			err = -ERANGE;
			goto msix_err;
		} else {
			int v_remain = v_actual - v_other;
			int v_rdma = 0, v_min_rdma = 0;

			if (ice_is_rdma_ena(pf)) {
				/* Need at least 1 interrupt in addition to
				 * AEQ MSIX
				 */
				v_rdma = ICE_RDMA_NUM_AEQ_MSIX + 1;
				v_min_rdma = ICE_MIN_RDMA_MSIX;
			}

			if (v_actual == ICE_MIN_MSIX ||
			    v_remain < ICE_MIN_LAN_TXRX_MSIX + v_min_rdma) {
				dev_warn(dev, "Not enough MSI-X vectors to support RDMA.\n");
				clear_bit(ICE_FLAG_RDMA_ENA, pf->flags);

				pf->num_rdma_msix = 0;
				pf->num_lan_msix = ICE_MIN_LAN_TXRX_MSIX;
			} else if ((v_remain < ICE_MIN_LAN_TXRX_MSIX + v_rdma) ||
				   (v_remain - v_rdma < v_rdma)) {
				/* Support minimum RDMA and give remaining
				 * vectors to LAN MSIX
				 */
				pf->num_rdma_msix = v_min_rdma;
				pf->num_lan_msix = v_remain - v_min_rdma;
			} else {
				/* Split remaining MSIX with RDMA after
				 * accounting for AEQ MSIX
				 */
				pf->num_rdma_msix = (v_remain - ICE_RDMA_NUM_AEQ_MSIX) / 2 +
						    ICE_RDMA_NUM_AEQ_MSIX;
				pf->num_lan_msix = v_remain - pf->num_rdma_msix;
			}

			dev_notice(dev, "Enabled %d MSI-X vectors for LAN traffic.\n",
				   pf->num_lan_msix);

			if (ice_is_rdma_ena(pf))
				dev_notice(dev, "Enabled %d MSI-X vectors for RDMA.\n",
					   pf->num_rdma_msix);
		}
	}

	return v_actual;

msix_err:
	devm_kfree(dev, pf->msix_entries);
	goto exit_err;

no_hw_vecs_left_err:
	dev_err(dev, "not enough device MSI-X vectors. requested = %d, available = %d\n",
		needed, v_left);
	err = -ERANGE;
exit_err:
	pf->num_rdma_msix = 0;
	pf->num_lan_msix = 0;
	return err;
}

/**
 * ice_dis_msix - Disable MSI-X interrupt setup in OS
 * @pf: board private structure
 */
static void ice_dis_msix(struct ice_pf *pf)
{
	pci_disable_msix(pf->pdev);
	devm_kfree(ice_pf_to_dev(pf), pf->msix_entries);
	pf->msix_entries = NULL;
}

/**
 * ice_clear_interrupt_scheme - Undo things done by ice_init_interrupt_scheme
 * @pf: board private structure
 */
static void ice_clear_interrupt_scheme(struct ice_pf *pf)
{
	ice_dis_msix(pf);

	if (pf->irq_tracker) {
		devm_kfree(ice_pf_to_dev(pf), pf->irq_tracker);
		pf->irq_tracker = NULL;
	}
}

/**
 * ice_init_interrupt_scheme - Determine proper interrupt scheme
 * @pf: board private structure to initialize
 */
static int ice_init_interrupt_scheme(struct ice_pf *pf)
{
	int vectors;

	vectors = ice_ena_msix_range(pf);

	if (vectors < 0)
		return vectors;

	/* set up vector assignment tracking */
	pf->irq_tracker = devm_kzalloc(ice_pf_to_dev(pf),
				       struct_size(pf->irq_tracker, list, vectors),
				       GFP_KERNEL);
	if (!pf->irq_tracker) {
		ice_dis_msix(pf);
		return -ENOMEM;
	}

	/* populate SW interrupts pool with number of OS granted IRQs. */
	pf->num_avail_sw_msix = (u16)vectors;
	pf->irq_tracker->num_entries = (u16)vectors;
	pf->irq_tracker->end = pf->irq_tracker->num_entries;

	return 0;
}

/**
 * ice_is_wol_supported - check if WoL is supported
 * @hw: pointer to hardware info
 *
 * Check if WoL is supported based on the HW configuration.
 * Returns true if NVM supports and enables WoL for this port, false otherwise
 */
bool ice_is_wol_supported(struct ice_hw *hw)
{
	u16 wol_ctrl;

	/* A bit set to 1 in the NVM Software Reserved Word 2 (WoL control
	 * word) indicates WoL is not supported on the corresponding PF ID.
	 */
	if (ice_read_sr_word(hw, ICE_SR_NVM_WOL_CFG, &wol_ctrl))
		return false;

	return !(BIT(hw->port_info->lport) & wol_ctrl);
}

/**
 * ice_vsi_recfg_qs - Change the number of queues on a VSI
 * @vsi: VSI being changed
 * @new_rx: new number of Rx queues
 * @new_tx: new number of Tx queues
 *
 * Only change the number of queues if new_tx, or new_rx is non-0.
 *
 * Returns 0 on success.
 */
int ice_vsi_recfg_qs(struct ice_vsi *vsi, int new_rx, int new_tx)
{
	struct ice_pf *pf = vsi->back;
	int err = 0, timeout = 50;

	if (!new_rx && !new_tx)
		return -EINVAL;

	while (test_and_set_bit(ICE_CFG_BUSY, pf->state)) {
		timeout--;
		if (!timeout)
			return -EBUSY;
		usleep_range(1000, 2000);
	}

	if (new_tx)
		vsi->req_txq = (u16)new_tx;
	if (new_rx)
		vsi->req_rxq = (u16)new_rx;

	/* set for the next time the netdev is started */
	if (!netif_running(vsi->netdev)) {
		ice_vsi_rebuild(vsi, false);
		dev_dbg(ice_pf_to_dev(pf), "Link is down, queue count change happens when link is brought up\n");
		goto done;
	}

	ice_vsi_close(vsi);
	ice_vsi_rebuild(vsi, false);
	ice_pf_dcb_recfg(pf);
	ice_vsi_open(vsi);
done:
	clear_bit(ICE_CFG_BUSY, pf->state);
	return err;
}

/**
 * ice_set_safe_mode_vlan_cfg - configure PF VSI to allow all VLANs in safe mode
 * @pf: PF to configure
 *
 * No VLAN offloads/filtering are advertised in safe mode so make sure the PF
 * VSI can still Tx/Rx VLAN tagged packets.
 */
static void ice_set_safe_mode_vlan_cfg(struct ice_pf *pf)
{
	struct ice_vsi *vsi = ice_get_main_vsi(pf);
	struct ice_vsi_ctx *ctxt;
	struct ice_hw *hw;
	int status;

	if (!vsi)
		return;

	ctxt = kzalloc(sizeof(*ctxt), GFP_KERNEL);
	if (!ctxt)
		return;

	hw = &pf->hw;
	ctxt->info = vsi->info;

	ctxt->info.valid_sections =
		cpu_to_le16(ICE_AQ_VSI_PROP_VLAN_VALID |
			    ICE_AQ_VSI_PROP_SECURITY_VALID |
			    ICE_AQ_VSI_PROP_SW_VALID);

	/* disable VLAN anti-spoof */
	ctxt->info.sec_flags &= ~(ICE_AQ_VSI_SEC_TX_VLAN_PRUNE_ENA <<
				  ICE_AQ_VSI_SEC_TX_PRUNE_ENA_S);

	/* disable VLAN pruning and keep all other settings */
	ctxt->info.sw_flags2 &= ~ICE_AQ_VSI_SW_FLAG_RX_VLAN_PRUNE_ENA;

	/* allow all VLANs on Tx and don't strip on Rx */
	ctxt->info.inner_vlan_flags = ICE_AQ_VSI_INNER_VLAN_TX_MODE_ALL |
		ICE_AQ_VSI_INNER_VLAN_EMODE_NOTHING;

	status = ice_update_vsi(hw, vsi->idx, ctxt, NULL);
	if (status) {
		dev_err(ice_pf_to_dev(vsi->back), "Failed to update VSI for safe mode VLANs, err %d aq_err %s\n",
			status, ice_aq_str(hw->adminq.sq_last_status));
	} else {
		vsi->info.sec_flags = ctxt->info.sec_flags;
		vsi->info.sw_flags2 = ctxt->info.sw_flags2;
		vsi->info.inner_vlan_flags = ctxt->info.inner_vlan_flags;
	}

	kfree(ctxt);
}

/**
 * ice_log_pkg_init - log result of DDP package load
 * @hw: pointer to hardware info
 * @state: state of package load
 */
static void ice_log_pkg_init(struct ice_hw *hw, enum ice_ddp_state state)
{
	struct ice_pf *pf = hw->back;
	struct device *dev;

	dev = ice_pf_to_dev(pf);

	switch (state) {
	case ICE_DDP_PKG_SUCCESS:
		dev_info(dev, "The DDP package was successfully loaded: %s version %d.%d.%d.%d\n",
			 hw->active_pkg_name,
			 hw->active_pkg_ver.major,
			 hw->active_pkg_ver.minor,
			 hw->active_pkg_ver.update,
			 hw->active_pkg_ver.draft);
		break;
	case ICE_DDP_PKG_SAME_VERSION_ALREADY_LOADED:
		dev_info(dev, "DDP package already present on device: %s version %d.%d.%d.%d\n",
			 hw->active_pkg_name,
			 hw->active_pkg_ver.major,
			 hw->active_pkg_ver.minor,
			 hw->active_pkg_ver.update,
			 hw->active_pkg_ver.draft);
		break;
	case ICE_DDP_PKG_ALREADY_LOADED_NOT_SUPPORTED:
		dev_err(dev, "The device has a DDP package that is not supported by the driver.  The device has package '%s' version %d.%d.x.x.  The driver requires version %d.%d.x.x.  Entering Safe Mode.\n",
			hw->active_pkg_name,
			hw->active_pkg_ver.major,
			hw->active_pkg_ver.minor,
			ICE_PKG_SUPP_VER_MAJ, ICE_PKG_SUPP_VER_MNR);
		break;
	case ICE_DDP_PKG_COMPATIBLE_ALREADY_LOADED:
		dev_info(dev, "The driver could not load the DDP package file because a compatible DDP package is already present on the device.  The device has package '%s' version %d.%d.%d.%d.  The package file found by the driver: '%s' version %d.%d.%d.%d.\n",
			 hw->active_pkg_name,
			 hw->active_pkg_ver.major,
			 hw->active_pkg_ver.minor,
			 hw->active_pkg_ver.update,
			 hw->active_pkg_ver.draft,
			 hw->pkg_name,
			 hw->pkg_ver.major,
			 hw->pkg_ver.minor,
			 hw->pkg_ver.update,
			 hw->pkg_ver.draft);
		break;
	case ICE_DDP_PKG_FW_MISMATCH:
		dev_err(dev, "The firmware loaded on the device is not compatible with the DDP package.  Please update the device's NVM.  Entering safe mode.\n");
		break;
	case ICE_DDP_PKG_INVALID_FILE:
		dev_err(dev, "The DDP package file is invalid. Entering Safe Mode.\n");
		break;
	case ICE_DDP_PKG_FILE_VERSION_TOO_HIGH:
		dev_err(dev, "The DDP package file version is higher than the driver supports.  Please use an updated driver.  Entering Safe Mode.\n");
		break;
	case ICE_DDP_PKG_FILE_VERSION_TOO_LOW:
		dev_err(dev, "The DDP package file version is lower than the driver supports.  The driver requires version %d.%d.x.x.  Please use an updated DDP Package file.  Entering Safe Mode.\n",
			ICE_PKG_SUPP_VER_MAJ, ICE_PKG_SUPP_VER_MNR);
		break;
	case ICE_DDP_PKG_FILE_SIGNATURE_INVALID:
		dev_err(dev, "The DDP package could not be loaded because its signature is not valid.  Please use a valid DDP Package.  Entering Safe Mode.\n");
		break;
	case ICE_DDP_PKG_FILE_REVISION_TOO_LOW:
		dev_err(dev, "The DDP Package could not be loaded because its security revision is too low.  Please use an updated DDP Package.  Entering Safe Mode.\n");
		break;
	case ICE_DDP_PKG_LOAD_ERROR:
		dev_err(dev, "An error occurred on the device while loading the DDP package.  The device will be reset.\n");
		/* poll for reset to complete */
		if (ice_check_reset(hw))
			dev_err(dev, "Error resetting device. Please reload the driver\n");
		break;
	case ICE_DDP_PKG_ERR:
	default:
		dev_err(dev, "An unknown error occurred when loading the DDP package.  Entering Safe Mode.\n");
		break;
	}
}

/**
 * ice_load_pkg - load/reload the DDP Package file
 * @firmware: firmware structure when firmware requested or NULL for reload
 * @pf: pointer to the PF instance
 *
 * Called on probe and post CORER/GLOBR rebuild to load DDP Package and
 * initialize HW tables.
 */
static void
ice_load_pkg(const struct firmware *firmware, struct ice_pf *pf)
{
	enum ice_ddp_state state = ICE_DDP_PKG_ERR;
	struct device *dev = ice_pf_to_dev(pf);
	struct ice_hw *hw = &pf->hw;

	/* Load DDP Package */
	if (firmware && !hw->pkg_copy) {
		state = ice_copy_and_init_pkg(hw, firmware->data,
					      firmware->size);
		ice_log_pkg_init(hw, state);
	} else if (!firmware && hw->pkg_copy) {
		/* Reload package during rebuild after CORER/GLOBR reset */
		state = ice_init_pkg(hw, hw->pkg_copy, hw->pkg_size);
		ice_log_pkg_init(hw, state);
	} else {
		dev_err(dev, "The DDP package file failed to load. Entering Safe Mode.\n");
	}

	if (!ice_is_init_pkg_successful(state)) {
		/* Safe Mode */
		clear_bit(ICE_FLAG_ADV_FEATURES, pf->flags);
		return;
	}

	/* Successful download package is the precondition for advanced
	 * features, hence setting the ICE_FLAG_ADV_FEATURES flag
	 */
	set_bit(ICE_FLAG_ADV_FEATURES, pf->flags);
}

/**
 * ice_verify_cacheline_size - verify driver's assumption of 64 Byte cache lines
 * @pf: pointer to the PF structure
 *
 * There is no error returned here because the driver should be able to handle
 * 128 Byte cache lines, so we only print a warning in case issues are seen,
 * specifically with Tx.
 */
static void ice_verify_cacheline_size(struct ice_pf *pf)
{
	if (rd32(&pf->hw, GLPCI_CNF2) & GLPCI_CNF2_CACHELINE_SIZE_M)
		dev_warn(ice_pf_to_dev(pf), "%d Byte cache line assumption is invalid, driver may have Tx timeouts!\n",
			 ICE_CACHE_LINE_BYTES);
}

/**
 * ice_send_version - update firmware with driver version
 * @pf: PF struct
 *
 * Returns 0 on success, else error code
 */
static int ice_send_version(struct ice_pf *pf)
{
	struct ice_driver_ver dv;

	dv.major_ver = 0xff;
	dv.minor_ver = 0xff;
	dv.build_ver = 0xff;
	dv.subbuild_ver = 0;
	strscpy((char *)dv.driver_string, UTS_RELEASE,
		sizeof(dv.driver_string));
	return ice_aq_send_driver_ver(&pf->hw, &dv, NULL);
}

/**
 * ice_init_fdir - Initialize flow director VSI and configuration
 * @pf: pointer to the PF instance
 *
 * returns 0 on success, negative on error
 */
static int ice_init_fdir(struct ice_pf *pf)
{
	struct device *dev = ice_pf_to_dev(pf);
	struct ice_vsi *ctrl_vsi;
	int err;

	/* Side Band Flow Director needs to have a control VSI.
	 * Allocate it and store it in the PF.
	 */
	ctrl_vsi = ice_ctrl_vsi_setup(pf, pf->hw.port_info);
	if (!ctrl_vsi) {
		dev_dbg(dev, "could not create control VSI\n");
		return -ENOMEM;
	}

	err = ice_vsi_open_ctrl(ctrl_vsi);
	if (err) {
		dev_dbg(dev, "could not open control VSI\n");
		goto err_vsi_open;
	}

	mutex_init(&pf->hw.fdir_fltr_lock);

	err = ice_fdir_create_dflt_rules(pf);
	if (err)
		goto err_fdir_rule;

	return 0;

err_fdir_rule:
	ice_fdir_release_flows(&pf->hw);
	ice_vsi_close(ctrl_vsi);
err_vsi_open:
	ice_vsi_release(ctrl_vsi);
	if (pf->ctrl_vsi_idx != ICE_NO_VSI) {
		pf->vsi[pf->ctrl_vsi_idx] = NULL;
		pf->ctrl_vsi_idx = ICE_NO_VSI;
	}
	return err;
}

/**
 * ice_get_opt_fw_name - return optional firmware file name or NULL
 * @pf: pointer to the PF instance
 */
static char *ice_get_opt_fw_name(struct ice_pf *pf)
{
	/* Optional firmware name same as default with additional dash
	 * followed by a EUI-64 identifier (PCIe Device Serial Number)
	 */
	struct pci_dev *pdev = pf->pdev;
	char *opt_fw_filename;
	u64 dsn;

	/* Determine the name of the optional file using the DSN (two
	 * dwords following the start of the DSN Capability).
	 */
	dsn = pci_get_dsn(pdev);
	if (!dsn)
		return NULL;

	opt_fw_filename = kzalloc(NAME_MAX, GFP_KERNEL);
	if (!opt_fw_filename)
		return NULL;

	snprintf(opt_fw_filename, NAME_MAX, "%sice-%016llx.pkg",
		 ICE_DDP_PKG_PATH, dsn);

	return opt_fw_filename;
}

/**
 * ice_request_fw - Device initialization routine
 * @pf: pointer to the PF instance
 */
static void ice_request_fw(struct ice_pf *pf)
{
	char *opt_fw_filename = ice_get_opt_fw_name(pf);
	const struct firmware *firmware = NULL;
	struct device *dev = ice_pf_to_dev(pf);
	int err = 0;

	/* optional device-specific DDP (if present) overrides the default DDP
	 * package file. kernel logs a debug message if the file doesn't exist,
	 * and warning messages for other errors.
	 */
	if (opt_fw_filename) {
		err = firmware_request_nowarn(&firmware, opt_fw_filename, dev);
		if (err) {
			kfree(opt_fw_filename);
			goto dflt_pkg_load;
		}

		/* request for firmware was successful. Download to device */
		ice_load_pkg(firmware, pf);
		kfree(opt_fw_filename);
		release_firmware(firmware);
		return;
	}

dflt_pkg_load:
	err = request_firmware(&firmware, ICE_DDP_PKG_FILE, dev);
	if (err) {
		dev_err(dev, "The DDP package file was not found or could not be read. Entering Safe Mode\n");
		return;
	}

	/* request for firmware was successful. Download to device */
	ice_load_pkg(firmware, pf);
	release_firmware(firmware);
}

/**
 * ice_print_wake_reason - show the wake up cause in the log
 * @pf: pointer to the PF struct
 */
static void ice_print_wake_reason(struct ice_pf *pf)
{
	u32 wus = pf->wakeup_reason;
	const char *wake_str;

	/* if no wake event, nothing to print */
	if (!wus)
		return;

	if (wus & PFPM_WUS_LNKC_M)
		wake_str = "Link\n";
	else if (wus & PFPM_WUS_MAG_M)
		wake_str = "Magic Packet\n";
	else if (wus & PFPM_WUS_MNG_M)
		wake_str = "Management\n";
	else if (wus & PFPM_WUS_FW_RST_WK_M)
		wake_str = "Firmware Reset\n";
	else
		wake_str = "Unknown\n";

	dev_info(ice_pf_to_dev(pf), "Wake reason: %s", wake_str);
}

/**
 * ice_register_netdev - register netdev and devlink port
 * @pf: pointer to the PF struct
 */
static int ice_register_netdev(struct ice_pf *pf)
{
	struct ice_vsi *vsi;
	int err = 0;

	vsi = ice_get_main_vsi(pf);
	if (!vsi || !vsi->netdev)
		return -EIO;

	err = register_netdev(vsi->netdev);
	if (err)
		goto err_register_netdev;

	set_bit(ICE_VSI_NETDEV_REGISTERED, vsi->state);
	netif_carrier_off(vsi->netdev);
	netif_tx_stop_all_queues(vsi->netdev);
	err = ice_devlink_create_pf_port(pf);
	if (err)
		goto err_devlink_create;

	devlink_port_type_eth_set(&pf->devlink_port, vsi->netdev);

	return 0;
err_devlink_create:
	unregister_netdev(vsi->netdev);
	clear_bit(ICE_VSI_NETDEV_REGISTERED, vsi->state);
err_register_netdev:
	free_netdev(vsi->netdev);
	vsi->netdev = NULL;
	clear_bit(ICE_VSI_NETDEV_ALLOCD, vsi->state);
	return err;
}

/**
 * ice_probe - Device initialization routine
 * @pdev: PCI device information struct
 * @ent: entry in ice_pci_tbl
 *
 * Returns 0 on success, negative on failure
 */
static int
ice_probe(struct pci_dev *pdev, const struct pci_device_id __always_unused *ent)
{
	struct device *dev = &pdev->dev;
	struct ice_pf *pf;
	struct ice_hw *hw;
	int i, err;

	if (pdev->is_virtfn) {
		dev_err(dev, "can't probe a virtual function\n");
		return -EINVAL;
	}

	/* this driver uses devres, see
	 * Documentation/driver-api/driver-model/devres.rst
	 */
	err = pcim_enable_device(pdev);
	if (err)
		return err;

	err = pcim_iomap_regions(pdev, BIT(ICE_BAR0), dev_driver_string(dev));
	if (err) {
		dev_err(dev, "BAR0 I/O map error %d\n", err);
		return err;
	}

	pf = ice_allocate_pf(dev);
	if (!pf)
		return -ENOMEM;

	/* initialize Auxiliary index to invalid value */
	pf->aux_idx = -1;

	/* set up for high or low DMA */
	err = dma_set_mask_and_coherent(dev, DMA_BIT_MASK(64));
	if (err) {
		dev_err(dev, "DMA configuration failed: 0x%x\n", err);
		return err;
	}

	pci_enable_pcie_error_reporting(pdev);
	pci_set_master(pdev);

	pf->pdev = pdev;
	pci_set_drvdata(pdev, pf);
	set_bit(ICE_DOWN, pf->state);
	/* Disable service task until DOWN bit is cleared */
	set_bit(ICE_SERVICE_DIS, pf->state);

	hw = &pf->hw;
	hw->hw_addr = pcim_iomap_table(pdev)[ICE_BAR0];
	pci_save_state(pdev);

	hw->back = pf;
	hw->vendor_id = pdev->vendor;
	hw->device_id = pdev->device;
	pci_read_config_byte(pdev, PCI_REVISION_ID, &hw->revision_id);
	hw->subsystem_vendor_id = pdev->subsystem_vendor;
	hw->subsystem_device_id = pdev->subsystem_device;
	hw->bus.device = PCI_SLOT(pdev->devfn);
	hw->bus.func = PCI_FUNC(pdev->devfn);
	ice_set_ctrlq_len(hw);

	pf->msg_enable = netif_msg_init(debug, ICE_DFLT_NETIF_M);

#ifndef CONFIG_DYNAMIC_DEBUG
	if (debug < -1)
		hw->debug_mask = debug;
#endif

	err = ice_init_hw(hw);
	if (err) {
		dev_err(dev, "ice_init_hw failed: %d\n", err);
		err = -EIO;
		goto err_exit_unroll;
	}

	ice_init_feature_support(pf);

	ice_request_fw(pf);

	/* if ice_request_fw fails, ICE_FLAG_ADV_FEATURES bit won't be
	 * set in pf->state, which will cause ice_is_safe_mode to return
	 * true
	 */
	if (ice_is_safe_mode(pf)) {
		/* we already got function/device capabilities but these don't
		 * reflect what the driver needs to do in safe mode. Instead of
		 * adding conditional logic everywhere to ignore these
		 * device/function capabilities, override them.
		 */
		ice_set_safe_mode_caps(hw);
	}

	err = ice_init_pf(pf);
	if (err) {
		dev_err(dev, "ice_init_pf failed: %d\n", err);
		goto err_init_pf_unroll;
	}

	ice_devlink_init_regions(pf);

	pf->hw.udp_tunnel_nic.set_port = ice_udp_tunnel_set_port;
	pf->hw.udp_tunnel_nic.unset_port = ice_udp_tunnel_unset_port;
	pf->hw.udp_tunnel_nic.flags = UDP_TUNNEL_NIC_INFO_MAY_SLEEP;
	pf->hw.udp_tunnel_nic.shared = &pf->hw.udp_tunnel_shared;
	i = 0;
	if (pf->hw.tnl.valid_count[TNL_VXLAN]) {
		pf->hw.udp_tunnel_nic.tables[i].n_entries =
			pf->hw.tnl.valid_count[TNL_VXLAN];
		pf->hw.udp_tunnel_nic.tables[i].tunnel_types =
			UDP_TUNNEL_TYPE_VXLAN;
		i++;
	}
	if (pf->hw.tnl.valid_count[TNL_GENEVE]) {
		pf->hw.udp_tunnel_nic.tables[i].n_entries =
			pf->hw.tnl.valid_count[TNL_GENEVE];
		pf->hw.udp_tunnel_nic.tables[i].tunnel_types =
			UDP_TUNNEL_TYPE_GENEVE;
		i++;
	}

	pf->num_alloc_vsi = hw->func_caps.guar_num_vsi;
	if (!pf->num_alloc_vsi) {
		err = -EIO;
		goto err_init_pf_unroll;
	}
	if (pf->num_alloc_vsi > UDP_TUNNEL_NIC_MAX_SHARING_DEVICES) {
		dev_warn(&pf->pdev->dev,
			 "limiting the VSI count due to UDP tunnel limitation %d > %d\n",
			 pf->num_alloc_vsi, UDP_TUNNEL_NIC_MAX_SHARING_DEVICES);
		pf->num_alloc_vsi = UDP_TUNNEL_NIC_MAX_SHARING_DEVICES;
	}

	pf->vsi = devm_kcalloc(dev, pf->num_alloc_vsi, sizeof(*pf->vsi),
			       GFP_KERNEL);
	if (!pf->vsi) {
		err = -ENOMEM;
		goto err_init_pf_unroll;
	}

	err = ice_init_interrupt_scheme(pf);
	if (err) {
		dev_err(dev, "ice_init_interrupt_scheme failed: %d\n", err);
		err = -EIO;
		goto err_init_vsi_unroll;
	}

	/* In case of MSIX we are going to setup the misc vector right here
	 * to handle admin queue events etc. In case of legacy and MSI
	 * the misc functionality and queue processing is combined in
	 * the same vector and that gets setup at open.
	 */
	err = ice_req_irq_msix_misc(pf);
	if (err) {
		dev_err(dev, "setup of misc vector failed: %d\n", err);
		goto err_init_interrupt_unroll;
	}

	/* create switch struct for the switch element created by FW on boot */
	pf->first_sw = devm_kzalloc(dev, sizeof(*pf->first_sw), GFP_KERNEL);
	if (!pf->first_sw) {
		err = -ENOMEM;
		goto err_msix_misc_unroll;
	}

	if (hw->evb_veb)
		pf->first_sw->bridge_mode = BRIDGE_MODE_VEB;
	else
		pf->first_sw->bridge_mode = BRIDGE_MODE_VEPA;

	pf->first_sw->pf = pf;

	/* record the sw_id available for later use */
	pf->first_sw->sw_id = hw->port_info->sw_id;

	err = ice_setup_pf_sw(pf);
	if (err) {
		dev_err(dev, "probe failed due to setup PF switch: %d\n", err);
		goto err_alloc_sw_unroll;
	}

	clear_bit(ICE_SERVICE_DIS, pf->state);

	/* tell the firmware we are up */
	err = ice_send_version(pf);
	if (err) {
		dev_err(dev, "probe failed sending driver version %s. error: %d\n",
			UTS_RELEASE, err);
		goto err_send_version_unroll;
	}

	/* since everything is good, start the service timer */
	mod_timer(&pf->serv_tmr, round_jiffies(jiffies + pf->serv_tmr_period));

	err = ice_init_link_events(pf->hw.port_info);
	if (err) {
		dev_err(dev, "ice_init_link_events failed: %d\n", err);
		goto err_send_version_unroll;
	}

	/* not a fatal error if this fails */
	err = ice_init_nvm_phy_type(pf->hw.port_info);
	if (err)
		dev_err(dev, "ice_init_nvm_phy_type failed: %d\n", err);

	/* not a fatal error if this fails */
	err = ice_update_link_info(pf->hw.port_info);
	if (err)
		dev_err(dev, "ice_update_link_info failed: %d\n", err);

	ice_init_link_dflt_override(pf->hw.port_info);

	ice_check_link_cfg_err(pf,
			       pf->hw.port_info->phy.link_info.link_cfg_err);

	/* if media available, initialize PHY settings */
	if (pf->hw.port_info->phy.link_info.link_info &
	    ICE_AQ_MEDIA_AVAILABLE) {
		/* not a fatal error if this fails */
		err = ice_init_phy_user_cfg(pf->hw.port_info);
		if (err)
			dev_err(dev, "ice_init_phy_user_cfg failed: %d\n", err);

		if (!test_bit(ICE_FLAG_LINK_DOWN_ON_CLOSE_ENA, pf->flags)) {
			struct ice_vsi *vsi = ice_get_main_vsi(pf);

			if (vsi)
				ice_configure_phy(vsi);
		}
	} else {
		set_bit(ICE_FLAG_NO_MEDIA, pf->flags);
	}

	ice_verify_cacheline_size(pf);

	/* Save wakeup reason register for later use */
	pf->wakeup_reason = rd32(hw, PFPM_WUS);

	/* check for a power management event */
	ice_print_wake_reason(pf);

	/* clear wake status, all bits */
	wr32(hw, PFPM_WUS, U32_MAX);

	/* Disable WoL at init, wait for user to enable */
	device_set_wakeup_enable(dev, false);

	if (ice_is_safe_mode(pf)) {
		ice_set_safe_mode_vlan_cfg(pf);
		goto probe_done;
	}

	/* initialize DDP driven features */
	if (test_bit(ICE_FLAG_PTP_SUPPORTED, pf->flags))
		ice_ptp_init(pf);

	if (ice_is_feature_supported(pf, ICE_F_GNSS))
		ice_gnss_init(pf);

	/* Note: Flow director init failure is non-fatal to load */
	if (ice_init_fdir(pf))
		dev_err(dev, "could not initialize flow director\n");

	/* Note: DCB init failure is non-fatal to load */
	if (ice_init_pf_dcb(pf, false)) {
		clear_bit(ICE_FLAG_DCB_CAPABLE, pf->flags);
		clear_bit(ICE_FLAG_DCB_ENA, pf->flags);
	} else {
		ice_cfg_lldp_mib_change(&pf->hw, true);
	}

	if (ice_init_lag(pf))
		dev_warn(dev, "Failed to init link aggregation support\n");

	/* print PCI link speed and width */
	pcie_print_link_status(pf->pdev);

probe_done:
	err = ice_register_netdev(pf);
	if (err)
		goto err_netdev_reg;

	err = ice_devlink_register_params(pf);
	if (err)
		goto err_netdev_reg;

	/* ready to go, so clear down state bit */
	clear_bit(ICE_DOWN, pf->state);
	if (ice_is_rdma_ena(pf)) {
		pf->aux_idx = ida_alloc(&ice_aux_ida, GFP_KERNEL);
		if (pf->aux_idx < 0) {
			dev_err(dev, "Failed to allocate device ID for AUX driver\n");
			err = -ENOMEM;
			goto err_devlink_reg_param;
		}

		err = ice_init_rdma(pf);
		if (err) {
			dev_err(dev, "Failed to initialize RDMA: %d\n", err);
			err = -EIO;
			goto err_init_aux_unroll;
		}
	} else {
		dev_warn(dev, "RDMA is not supported on this device\n");
	}

	ice_devlink_register(pf);
	return 0;

err_init_aux_unroll:
	pf->adev = NULL;
	ida_free(&ice_aux_ida, pf->aux_idx);
err_devlink_reg_param:
	ice_devlink_unregister_params(pf);
err_netdev_reg:
err_send_version_unroll:
	ice_vsi_release_all(pf);
err_alloc_sw_unroll:
	set_bit(ICE_SERVICE_DIS, pf->state);
	set_bit(ICE_DOWN, pf->state);
	devm_kfree(dev, pf->first_sw);
err_msix_misc_unroll:
	ice_free_irq_msix_misc(pf);
err_init_interrupt_unroll:
	ice_clear_interrupt_scheme(pf);
err_init_vsi_unroll:
	devm_kfree(dev, pf->vsi);
err_init_pf_unroll:
	ice_deinit_pf(pf);
	ice_devlink_destroy_regions(pf);
	ice_deinit_hw(hw);
err_exit_unroll:
	pci_disable_pcie_error_reporting(pdev);
	pci_disable_device(pdev);
	return err;
}

/**
 * ice_set_wake - enable or disable Wake on LAN
 * @pf: pointer to the PF struct
 *
 * Simple helper for WoL control
 */
static void ice_set_wake(struct ice_pf *pf)
{
	struct ice_hw *hw = &pf->hw;
	bool wol = pf->wol_ena;

	/* clear wake state, otherwise new wake events won't fire */
	wr32(hw, PFPM_WUS, U32_MAX);

	/* enable / disable APM wake up, no RMW needed */
	wr32(hw, PFPM_APM, wol ? PFPM_APM_APME_M : 0);

	/* set magic packet filter enabled */
	wr32(hw, PFPM_WUFC, wol ? PFPM_WUFC_MAG_M : 0);
}

/**
 * ice_setup_mc_magic_wake - setup device to wake on multicast magic packet
 * @pf: pointer to the PF struct
 *
 * Issue firmware command to enable multicast magic wake, making
 * sure that any locally administered address (LAA) is used for
 * wake, and that PF reset doesn't undo the LAA.
 */
static void ice_setup_mc_magic_wake(struct ice_pf *pf)
{
	struct device *dev = ice_pf_to_dev(pf);
	struct ice_hw *hw = &pf->hw;
	u8 mac_addr[ETH_ALEN];
	struct ice_vsi *vsi;
	int status;
	u8 flags;

	if (!pf->wol_ena)
		return;

	vsi = ice_get_main_vsi(pf);
	if (!vsi)
		return;

	/* Get current MAC address in case it's an LAA */
	if (vsi->netdev)
		ether_addr_copy(mac_addr, vsi->netdev->dev_addr);
	else
		ether_addr_copy(mac_addr, vsi->port_info->mac.perm_addr);

	flags = ICE_AQC_MAN_MAC_WR_MC_MAG_EN |
		ICE_AQC_MAN_MAC_UPDATE_LAA_WOL |
		ICE_AQC_MAN_MAC_WR_WOL_LAA_PFR_KEEP;

	status = ice_aq_manage_mac_write(hw, mac_addr, flags, NULL);
	if (status)
		dev_err(dev, "Failed to enable Multicast Magic Packet wake, err %d aq_err %s\n",
			status, ice_aq_str(hw->adminq.sq_last_status));
}

/**
 * ice_remove - Device removal routine
 * @pdev: PCI device information struct
 */
static void ice_remove(struct pci_dev *pdev)
{
	struct ice_pf *pf = pci_get_drvdata(pdev);
	int i;

	ice_devlink_unregister(pf);
	for (i = 0; i < ICE_MAX_RESET_WAIT; i++) {
		if (!ice_is_reset_in_progress(pf->state))
			break;
		msleep(100);
	}

	ice_tc_indir_block_remove(pf);

	if (test_bit(ICE_FLAG_SRIOV_ENA, pf->flags)) {
		set_bit(ICE_VF_RESETS_DISABLED, pf->state);
		ice_free_vfs(pf);
	}

	ice_service_task_stop(pf);

	ice_aq_cancel_waiting_tasks(pf);
	ice_unplug_aux_dev(pf);
	if (pf->aux_idx >= 0)
		ida_free(&ice_aux_ida, pf->aux_idx);
	ice_devlink_unregister_params(pf);
	set_bit(ICE_DOWN, pf->state);

	ice_deinit_lag(pf);
	if (test_bit(ICE_FLAG_PTP_SUPPORTED, pf->flags))
		ice_ptp_release(pf);
	if (ice_is_feature_supported(pf, ICE_F_GNSS))
		ice_gnss_exit(pf);
	if (!ice_is_safe_mode(pf))
		ice_remove_arfs(pf);
	ice_setup_mc_magic_wake(pf);
	ice_vsi_release_all(pf);
	mutex_destroy(&(&pf->hw)->fdir_fltr_lock);
	ice_set_wake(pf);
	ice_free_irq_msix_misc(pf);
	ice_for_each_vsi(pf, i) {
		if (!pf->vsi[i])
			continue;
		ice_vsi_free_q_vectors(pf->vsi[i]);
	}
	ice_deinit_pf(pf);
	ice_devlink_destroy_regions(pf);
	ice_deinit_hw(&pf->hw);

	/* Issue a PFR as part of the prescribed driver unload flow.  Do not
	 * do it via ice_schedule_reset() since there is no need to rebuild
	 * and the service task is already stopped.
	 */
	ice_reset(&pf->hw, ICE_RESET_PFR);
	pci_wait_for_pending_transaction(pdev);
	ice_clear_interrupt_scheme(pf);
	pci_disable_pcie_error_reporting(pdev);
	pci_disable_device(pdev);
}

/**
 * ice_shutdown - PCI callback for shutting down device
 * @pdev: PCI device information struct
 */
static void ice_shutdown(struct pci_dev *pdev)
{
	struct ice_pf *pf = pci_get_drvdata(pdev);

	ice_remove(pdev);

	if (system_state == SYSTEM_POWER_OFF) {
		pci_wake_from_d3(pdev, pf->wol_ena);
		pci_set_power_state(pdev, PCI_D3hot);
	}
}

#ifdef CONFIG_PM
/**
 * ice_prepare_for_shutdown - prep for PCI shutdown
 * @pf: board private structure
 *
 * Inform or close all dependent features in prep for PCI device shutdown
 */
static void ice_prepare_for_shutdown(struct ice_pf *pf)
{
	struct ice_hw *hw = &pf->hw;
	u32 v;

	/* Notify VFs of impending reset */
	if (ice_check_sq_alive(hw, &hw->mailboxq))
		ice_vc_notify_reset(pf);

	dev_dbg(ice_pf_to_dev(pf), "Tearing down internal switch for shutdown\n");

	/* disable the VSIs and their queues that are not already DOWN */
	ice_pf_dis_all_vsi(pf, false);

	ice_for_each_vsi(pf, v)
		if (pf->vsi[v])
			pf->vsi[v]->vsi_num = 0;

	ice_shutdown_all_ctrlq(hw);
}

/**
 * ice_reinit_interrupt_scheme - Reinitialize interrupt scheme
 * @pf: board private structure to reinitialize
 *
 * This routine reinitialize interrupt scheme that was cleared during
 * power management suspend callback.
 *
 * This should be called during resume routine to re-allocate the q_vectors
 * and reacquire interrupts.
 */
static int ice_reinit_interrupt_scheme(struct ice_pf *pf)
{
	struct device *dev = ice_pf_to_dev(pf);
	int ret, v;

	/* Since we clear MSIX flag during suspend, we need to
	 * set it back during resume...
	 */

	ret = ice_init_interrupt_scheme(pf);
	if (ret) {
		dev_err(dev, "Failed to re-initialize interrupt %d\n", ret);
		return ret;
	}

	/* Remap vectors and rings, after successful re-init interrupts */
	ice_for_each_vsi(pf, v) {
		if (!pf->vsi[v])
			continue;

		ret = ice_vsi_alloc_q_vectors(pf->vsi[v]);
		if (ret)
			goto err_reinit;
		ice_vsi_map_rings_to_vectors(pf->vsi[v]);
	}

	ret = ice_req_irq_msix_misc(pf);
	if (ret) {
		dev_err(dev, "Setting up misc vector failed after device suspend %d\n",
			ret);
		goto err_reinit;
	}

	return 0;

err_reinit:
	while (v--)
		if (pf->vsi[v])
			ice_vsi_free_q_vectors(pf->vsi[v]);

	return ret;
}

/**
 * ice_suspend
 * @dev: generic device information structure
 *
 * Power Management callback to quiesce the device and prepare
 * for D3 transition.
 */
static int __maybe_unused ice_suspend(struct device *dev)
{
	struct pci_dev *pdev = to_pci_dev(dev);
	struct ice_pf *pf;
	int disabled, v;

	pf = pci_get_drvdata(pdev);

	if (!ice_pf_state_is_nominal(pf)) {
		dev_err(dev, "Device is not ready, no need to suspend it\n");
		return -EBUSY;
	}

	/* Stop watchdog tasks until resume completion.
	 * Even though it is most likely that the service task is
	 * disabled if the device is suspended or down, the service task's
	 * state is controlled by a different state bit, and we should
	 * store and honor whatever state that bit is in at this point.
	 */
	disabled = ice_service_task_stop(pf);

	ice_unplug_aux_dev(pf);

	/* Already suspended?, then there is nothing to do */
	if (test_and_set_bit(ICE_SUSPENDED, pf->state)) {
		if (!disabled)
			ice_service_task_restart(pf);
		return 0;
	}

	if (test_bit(ICE_DOWN, pf->state) ||
	    ice_is_reset_in_progress(pf->state)) {
		dev_err(dev, "can't suspend device in reset or already down\n");
		if (!disabled)
			ice_service_task_restart(pf);
		return 0;
	}

	ice_setup_mc_magic_wake(pf);

	ice_prepare_for_shutdown(pf);

	ice_set_wake(pf);

	/* Free vectors, clear the interrupt scheme and release IRQs
	 * for proper hibernation, especially with large number of CPUs.
	 * Otherwise hibernation might fail when mapping all the vectors back
	 * to CPU0.
	 */
	ice_free_irq_msix_misc(pf);
	ice_for_each_vsi(pf, v) {
		if (!pf->vsi[v])
			continue;
		ice_vsi_free_q_vectors(pf->vsi[v]);
	}
	ice_clear_interrupt_scheme(pf);

	pci_save_state(pdev);
	pci_wake_from_d3(pdev, pf->wol_ena);
	pci_set_power_state(pdev, PCI_D3hot);
	return 0;
}

/**
 * ice_resume - PM callback for waking up from D3
 * @dev: generic device information structure
 */
static int __maybe_unused ice_resume(struct device *dev)
{
	struct pci_dev *pdev = to_pci_dev(dev);
	enum ice_reset_req reset_type;
	struct ice_pf *pf;
	struct ice_hw *hw;
	int ret;

	pci_set_power_state(pdev, PCI_D0);
	pci_restore_state(pdev);
	pci_save_state(pdev);

	if (!pci_device_is_present(pdev))
		return -ENODEV;

	ret = pci_enable_device_mem(pdev);
	if (ret) {
		dev_err(dev, "Cannot enable device after suspend\n");
		return ret;
	}

	pf = pci_get_drvdata(pdev);
	hw = &pf->hw;

	pf->wakeup_reason = rd32(hw, PFPM_WUS);
	ice_print_wake_reason(pf);

	/* We cleared the interrupt scheme when we suspended, so we need to
	 * restore it now to resume device functionality.
	 */
	ret = ice_reinit_interrupt_scheme(pf);
	if (ret)
		dev_err(dev, "Cannot restore interrupt scheme: %d\n", ret);

	clear_bit(ICE_DOWN, pf->state);
	/* Now perform PF reset and rebuild */
	reset_type = ICE_RESET_PFR;
	/* re-enable service task for reset, but allow reset to schedule it */
	clear_bit(ICE_SERVICE_DIS, pf->state);

	if (ice_schedule_reset(pf, reset_type))
		dev_err(dev, "Reset during resume failed.\n");

	clear_bit(ICE_SUSPENDED, pf->state);
	ice_service_task_restart(pf);

	/* Restart the service task */
	mod_timer(&pf->serv_tmr, round_jiffies(jiffies + pf->serv_tmr_period));

	return 0;
}
#endif /* CONFIG_PM */

/**
 * ice_pci_err_detected - warning that PCI error has been detected
 * @pdev: PCI device information struct
 * @err: the type of PCI error
 *
 * Called to warn that something happened on the PCI bus and the error handling
 * is in progress.  Allows the driver to gracefully prepare/handle PCI errors.
 */
static pci_ers_result_t
ice_pci_err_detected(struct pci_dev *pdev, pci_channel_state_t err)
{
	struct ice_pf *pf = pci_get_drvdata(pdev);

	if (!pf) {
		dev_err(&pdev->dev, "%s: unrecoverable device error %d\n",
			__func__, err);
		return PCI_ERS_RESULT_DISCONNECT;
	}

	if (!test_bit(ICE_SUSPENDED, pf->state)) {
		ice_service_task_stop(pf);

		if (!test_bit(ICE_PREPARED_FOR_RESET, pf->state)) {
			set_bit(ICE_PFR_REQ, pf->state);
			ice_prepare_for_reset(pf, ICE_RESET_PFR);
		}
	}

	return PCI_ERS_RESULT_NEED_RESET;
}

/**
 * ice_pci_err_slot_reset - a PCI slot reset has just happened
 * @pdev: PCI device information struct
 *
 * Called to determine if the driver can recover from the PCI slot reset by
 * using a register read to determine if the device is recoverable.
 */
static pci_ers_result_t ice_pci_err_slot_reset(struct pci_dev *pdev)
{
	struct ice_pf *pf = pci_get_drvdata(pdev);
	pci_ers_result_t result;
	int err;
	u32 reg;

	err = pci_enable_device_mem(pdev);
	if (err) {
		dev_err(&pdev->dev, "Cannot re-enable PCI device after reset, error %d\n",
			err);
		result = PCI_ERS_RESULT_DISCONNECT;
	} else {
		pci_set_master(pdev);
		pci_restore_state(pdev);
		pci_save_state(pdev);
		pci_wake_from_d3(pdev, false);

		/* Check for life */
		reg = rd32(&pf->hw, GLGEN_RTRIG);
		if (!reg)
			result = PCI_ERS_RESULT_RECOVERED;
		else
			result = PCI_ERS_RESULT_DISCONNECT;
	}

	err = pci_aer_clear_nonfatal_status(pdev);
	if (err)
		dev_dbg(&pdev->dev, "pci_aer_clear_nonfatal_status() failed, error %d\n",
			err);
		/* non-fatal, continue */

	return result;
}

/**
 * ice_pci_err_resume - restart operations after PCI error recovery
 * @pdev: PCI device information struct
 *
 * Called to allow the driver to bring things back up after PCI error and/or
 * reset recovery have finished
 */
static void ice_pci_err_resume(struct pci_dev *pdev)
{
	struct ice_pf *pf = pci_get_drvdata(pdev);

	if (!pf) {
		dev_err(&pdev->dev, "%s failed, device is unrecoverable\n",
			__func__);
		return;
	}

	if (test_bit(ICE_SUSPENDED, pf->state)) {
		dev_dbg(&pdev->dev, "%s failed to resume normal operations!\n",
			__func__);
		return;
	}

	ice_restore_all_vfs_msi_state(pdev);

	ice_do_reset(pf, ICE_RESET_PFR);
	ice_service_task_restart(pf);
	mod_timer(&pf->serv_tmr, round_jiffies(jiffies + pf->serv_tmr_period));
}

/**
 * ice_pci_err_reset_prepare - prepare device driver for PCI reset
 * @pdev: PCI device information struct
 */
static void ice_pci_err_reset_prepare(struct pci_dev *pdev)
{
	struct ice_pf *pf = pci_get_drvdata(pdev);

	if (!test_bit(ICE_SUSPENDED, pf->state)) {
		ice_service_task_stop(pf);

		if (!test_bit(ICE_PREPARED_FOR_RESET, pf->state)) {
			set_bit(ICE_PFR_REQ, pf->state);
			ice_prepare_for_reset(pf, ICE_RESET_PFR);
		}
	}
}

/**
 * ice_pci_err_reset_done - PCI reset done, device driver reset can begin
 * @pdev: PCI device information struct
 */
static void ice_pci_err_reset_done(struct pci_dev *pdev)
{
	ice_pci_err_resume(pdev);
}

/* ice_pci_tbl - PCI Device ID Table
 *
 * Wildcard entries (PCI_ANY_ID) should come last
 * Last entry must be all 0s
 *
 * { Vendor ID, Device ID, SubVendor ID, SubDevice ID,
 *   Class, Class Mask, private data (not used) }
 */
static const struct pci_device_id ice_pci_tbl[] = {
	{ PCI_VDEVICE(INTEL, ICE_DEV_ID_E810C_BACKPLANE), 0 },
	{ PCI_VDEVICE(INTEL, ICE_DEV_ID_E810C_QSFP), 0 },
	{ PCI_VDEVICE(INTEL, ICE_DEV_ID_E810C_SFP), 0 },
	{ PCI_VDEVICE(INTEL, ICE_DEV_ID_E810_XXV_BACKPLANE), 0 },
	{ PCI_VDEVICE(INTEL, ICE_DEV_ID_E810_XXV_QSFP), 0 },
	{ PCI_VDEVICE(INTEL, ICE_DEV_ID_E810_XXV_SFP), 0 },
	{ PCI_VDEVICE(INTEL, ICE_DEV_ID_E823C_BACKPLANE), 0 },
	{ PCI_VDEVICE(INTEL, ICE_DEV_ID_E823C_QSFP), 0 },
	{ PCI_VDEVICE(INTEL, ICE_DEV_ID_E823C_SFP), 0 },
	{ PCI_VDEVICE(INTEL, ICE_DEV_ID_E823C_10G_BASE_T), 0 },
	{ PCI_VDEVICE(INTEL, ICE_DEV_ID_E823C_SGMII), 0 },
	{ PCI_VDEVICE(INTEL, ICE_DEV_ID_E822C_BACKPLANE), 0 },
	{ PCI_VDEVICE(INTEL, ICE_DEV_ID_E822C_QSFP), 0 },
	{ PCI_VDEVICE(INTEL, ICE_DEV_ID_E822C_SFP), 0 },
	{ PCI_VDEVICE(INTEL, ICE_DEV_ID_E822C_10G_BASE_T), 0 },
	{ PCI_VDEVICE(INTEL, ICE_DEV_ID_E822C_SGMII), 0 },
	{ PCI_VDEVICE(INTEL, ICE_DEV_ID_E822L_BACKPLANE), 0 },
	{ PCI_VDEVICE(INTEL, ICE_DEV_ID_E822L_SFP), 0 },
	{ PCI_VDEVICE(INTEL, ICE_DEV_ID_E822L_10G_BASE_T), 0 },
	{ PCI_VDEVICE(INTEL, ICE_DEV_ID_E822L_SGMII), 0 },
	{ PCI_VDEVICE(INTEL, ICE_DEV_ID_E823L_BACKPLANE), 0 },
	{ PCI_VDEVICE(INTEL, ICE_DEV_ID_E823L_SFP), 0 },
	{ PCI_VDEVICE(INTEL, ICE_DEV_ID_E823L_10G_BASE_T), 0 },
	{ PCI_VDEVICE(INTEL, ICE_DEV_ID_E823L_1GBE), 0 },
	{ PCI_VDEVICE(INTEL, ICE_DEV_ID_E823L_QSFP), 0 },
	/* required last entry */
	{ 0, }
};
MODULE_DEVICE_TABLE(pci, ice_pci_tbl);

static __maybe_unused SIMPLE_DEV_PM_OPS(ice_pm_ops, ice_suspend, ice_resume);

static const struct pci_error_handlers ice_pci_err_handler = {
	.error_detected = ice_pci_err_detected,
	.slot_reset = ice_pci_err_slot_reset,
	.reset_prepare = ice_pci_err_reset_prepare,
	.reset_done = ice_pci_err_reset_done,
	.resume = ice_pci_err_resume
};

static struct pci_driver ice_driver = {
	.name = KBUILD_MODNAME,
	.id_table = ice_pci_tbl,
	.probe = ice_probe,
	.remove = ice_remove,
#ifdef CONFIG_PM
	.driver.pm = &ice_pm_ops,
#endif /* CONFIG_PM */
	.shutdown = ice_shutdown,
	.sriov_configure = ice_sriov_configure,
	.err_handler = &ice_pci_err_handler
};

/**
 * ice_module_init - Driver registration routine
 *
 * ice_module_init is the first routine called when the driver is
 * loaded. All it does is register with the PCI subsystem.
 */
static int __init ice_module_init(void)
{
	int status;

	pr_info("%s\n", ice_driver_string);
	pr_info("%s\n", ice_copyright);

	ice_wq = alloc_workqueue("%s", WQ_MEM_RECLAIM, 0, KBUILD_MODNAME);
	if (!ice_wq) {
		pr_err("Failed to create workqueue\n");
		return -ENOMEM;
	}

	status = pci_register_driver(&ice_driver);
	if (status) {
		pr_err("failed to register PCI driver, err %d\n", status);
		destroy_workqueue(ice_wq);
	}

	return status;
}
module_init(ice_module_init);

/**
 * ice_module_exit - Driver exit cleanup routine
 *
 * ice_module_exit is called just before the driver is removed
 * from memory.
 */
static void __exit ice_module_exit(void)
{
	pci_unregister_driver(&ice_driver);
	destroy_workqueue(ice_wq);
	pr_info("module unloaded\n");
}
module_exit(ice_module_exit);

/**
 * ice_set_mac_address - NDO callback to set MAC address
 * @netdev: network interface device structure
 * @pi: pointer to an address structure
 *
 * Returns 0 on success, negative on failure
 */
static int ice_set_mac_address(struct net_device *netdev, void *pi)
{
	struct ice_netdev_priv *np = netdev_priv(netdev);
	struct ice_vsi *vsi = np->vsi;
	struct ice_pf *pf = vsi->back;
	struct ice_hw *hw = &pf->hw;
	struct sockaddr *addr = pi;
	u8 old_mac[ETH_ALEN];
	u8 flags = 0;
	u8 *mac;
	int err;

	mac = (u8 *)addr->sa_data;

	if (!is_valid_ether_addr(mac))
		return -EADDRNOTAVAIL;

	if (ether_addr_equal(netdev->dev_addr, mac)) {
		netdev_dbg(netdev, "already using mac %pM\n", mac);
		return 0;
	}

	if (test_bit(ICE_DOWN, pf->state) ||
	    ice_is_reset_in_progress(pf->state)) {
		netdev_err(netdev, "can't set mac %pM. device not ready\n",
			   mac);
		return -EBUSY;
	}

	if (ice_chnl_dmac_fltr_cnt(pf)) {
		netdev_err(netdev, "can't set mac %pM. Device has tc-flower filters, delete all of them and try again\n",
			   mac);
		return -EAGAIN;
	}

	netif_addr_lock_bh(netdev);
	ether_addr_copy(old_mac, netdev->dev_addr);
	/* change the netdev's MAC address */
	eth_hw_addr_set(netdev, mac);
	netif_addr_unlock_bh(netdev);

	/* Clean up old MAC filter. Not an error if old filter doesn't exist */
	err = ice_fltr_remove_mac(vsi, old_mac, ICE_FWD_TO_VSI);
	if (err && err != -ENOENT) {
		err = -EADDRNOTAVAIL;
		goto err_update_filters;
	}

	/* Add filter for new MAC. If filter exists, return success */
	err = ice_fltr_add_mac(vsi, mac, ICE_FWD_TO_VSI);
	if (err == -EEXIST) {
		/* Although this MAC filter is already present in hardware it's
		 * possible in some cases (e.g. bonding) that dev_addr was
		 * modified outside of the driver and needs to be restored back
		 * to this value.
		 */
		netdev_dbg(netdev, "filter for MAC %pM already exists\n", mac);

		return 0;
	} else if (err) {
		/* error if the new filter addition failed */
		err = -EADDRNOTAVAIL;
	}

err_update_filters:
	if (err) {
		netdev_err(netdev, "can't set MAC %pM. filter update failed\n",
			   mac);
		netif_addr_lock_bh(netdev);
		eth_hw_addr_set(netdev, old_mac);
		netif_addr_unlock_bh(netdev);
		return err;
	}

	netdev_dbg(vsi->netdev, "updated MAC address to %pM\n",
		   netdev->dev_addr);

	/* write new MAC address to the firmware */
	flags = ICE_AQC_MAN_MAC_UPDATE_LAA_WOL;
	err = ice_aq_manage_mac_write(hw, mac, flags, NULL);
	if (err) {
		netdev_err(netdev, "can't set MAC %pM. write to firmware failed error %d\n",
			   mac, err);
	}
	return 0;
}

/**
 * ice_set_rx_mode - NDO callback to set the netdev filters
 * @netdev: network interface device structure
 */
static void ice_set_rx_mode(struct net_device *netdev)
{
	struct ice_netdev_priv *np = netdev_priv(netdev);
	struct ice_vsi *vsi = np->vsi;

	if (!vsi)
		return;

	/* Set the flags to synchronize filters
	 * ndo_set_rx_mode may be triggered even without a change in netdev
	 * flags
	 */
	set_bit(ICE_VSI_UMAC_FLTR_CHANGED, vsi->state);
	set_bit(ICE_VSI_MMAC_FLTR_CHANGED, vsi->state);
	set_bit(ICE_FLAG_FLTR_SYNC, vsi->back->flags);

	/* schedule our worker thread which will take care of
	 * applying the new filter changes
	 */
	ice_service_task_schedule(vsi->back);
}

/**
 * ice_set_tx_maxrate - NDO callback to set the maximum per-queue bitrate
 * @netdev: network interface device structure
 * @queue_index: Queue ID
 * @maxrate: maximum bandwidth in Mbps
 */
static int
ice_set_tx_maxrate(struct net_device *netdev, int queue_index, u32 maxrate)
{
	struct ice_netdev_priv *np = netdev_priv(netdev);
	struct ice_vsi *vsi = np->vsi;
	u16 q_handle;
	int status;
	u8 tc;

	/* Validate maxrate requested is within permitted range */
	if (maxrate && (maxrate > (ICE_SCHED_MAX_BW / 1000))) {
		netdev_err(netdev, "Invalid max rate %d specified for the queue %d\n",
			   maxrate, queue_index);
		return -EINVAL;
	}

	q_handle = vsi->tx_rings[queue_index]->q_handle;
	tc = ice_dcb_get_tc(vsi, queue_index);

	/* Set BW back to default, when user set maxrate to 0 */
	if (!maxrate)
		status = ice_cfg_q_bw_dflt_lmt(vsi->port_info, vsi->idx, tc,
					       q_handle, ICE_MAX_BW);
	else
		status = ice_cfg_q_bw_lmt(vsi->port_info, vsi->idx, tc,
					  q_handle, ICE_MAX_BW, maxrate * 1000);
	if (status)
		netdev_err(netdev, "Unable to set Tx max rate, error %d\n",
			   status);

	return status;
}

/**
 * ice_fdb_add - add an entry to the hardware database
 * @ndm: the input from the stack
 * @tb: pointer to array of nladdr (unused)
 * @dev: the net device pointer
 * @addr: the MAC address entry being added
 * @vid: VLAN ID
 * @flags: instructions from stack about fdb operation
 * @extack: netlink extended ack
 */
static int
ice_fdb_add(struct ndmsg *ndm, struct nlattr __always_unused *tb[],
	    struct net_device *dev, const unsigned char *addr, u16 vid,
	    u16 flags, struct netlink_ext_ack __always_unused *extack)
{
	int err;

	if (vid) {
		netdev_err(dev, "VLANs aren't supported yet for dev_uc|mc_add()\n");
		return -EINVAL;
	}
	if (ndm->ndm_state && !(ndm->ndm_state & NUD_PERMANENT)) {
		netdev_err(dev, "FDB only supports static addresses\n");
		return -EINVAL;
	}

	if (is_unicast_ether_addr(addr) || is_link_local_ether_addr(addr))
		err = dev_uc_add_excl(dev, addr);
	else if (is_multicast_ether_addr(addr))
		err = dev_mc_add_excl(dev, addr);
	else
		err = -EINVAL;

	/* Only return duplicate errors if NLM_F_EXCL is set */
	if (err == -EEXIST && !(flags & NLM_F_EXCL))
		err = 0;

	return err;
}

/**
 * ice_fdb_del - delete an entry from the hardware database
 * @ndm: the input from the stack
 * @tb: pointer to array of nladdr (unused)
 * @dev: the net device pointer
 * @addr: the MAC address entry being added
 * @vid: VLAN ID
 * @extack: netlink extended ack
 */
static int
ice_fdb_del(struct ndmsg *ndm, __always_unused struct nlattr *tb[],
	    struct net_device *dev, const unsigned char *addr,
	    __always_unused u16 vid, struct netlink_ext_ack *extack)
{
	int err;

	if (ndm->ndm_state & NUD_PERMANENT) {
		netdev_err(dev, "FDB only supports static addresses\n");
		return -EINVAL;
	}

	if (is_unicast_ether_addr(addr))
		err = dev_uc_del(dev, addr);
	else if (is_multicast_ether_addr(addr))
		err = dev_mc_del(dev, addr);
	else
		err = -EINVAL;

	return err;
}

#define NETIF_VLAN_OFFLOAD_FEATURES	(NETIF_F_HW_VLAN_CTAG_RX | \
					 NETIF_F_HW_VLAN_CTAG_TX | \
					 NETIF_F_HW_VLAN_STAG_RX | \
					 NETIF_F_HW_VLAN_STAG_TX)

#define NETIF_VLAN_FILTERING_FEATURES	(NETIF_F_HW_VLAN_CTAG_FILTER | \
					 NETIF_F_HW_VLAN_STAG_FILTER)

/**
 * ice_fix_features - fix the netdev features flags based on device limitations
 * @netdev: ptr to the netdev that flags are being fixed on
 * @features: features that need to be checked and possibly fixed
 *
 * Make sure any fixups are made to features in this callback. This enables the
 * driver to not have to check unsupported configurations throughout the driver
 * because that's the responsiblity of this callback.
 *
 * Single VLAN Mode (SVM) Supported Features:
 *	NETIF_F_HW_VLAN_CTAG_FILTER
 *	NETIF_F_HW_VLAN_CTAG_RX
 *	NETIF_F_HW_VLAN_CTAG_TX
 *
 * Double VLAN Mode (DVM) Supported Features:
 *	NETIF_F_HW_VLAN_CTAG_FILTER
 *	NETIF_F_HW_VLAN_CTAG_RX
 *	NETIF_F_HW_VLAN_CTAG_TX
 *
 *	NETIF_F_HW_VLAN_STAG_FILTER
 *	NETIF_HW_VLAN_STAG_RX
 *	NETIF_HW_VLAN_STAG_TX
 *
 * Features that need fixing:
 *	Cannot simultaneously enable CTAG and STAG stripping and/or insertion.
 *	These are mutually exlusive as the VSI context cannot support multiple
 *	VLAN ethertypes simultaneously for stripping and/or insertion. If this
 *	is not done, then default to clearing the requested STAG offload
 *	settings.
 *
 *	All supported filtering has to be enabled or disabled together. For
 *	example, in DVM, CTAG and STAG filtering have to be enabled and disabled
 *	together. If this is not done, then default to VLAN filtering disabled.
 *	These are mutually exclusive as there is currently no way to
 *	enable/disable VLAN filtering based on VLAN ethertype when using VLAN
 *	prune rules.
 */
static netdev_features_t
ice_fix_features(struct net_device *netdev, netdev_features_t features)
{
	struct ice_netdev_priv *np = netdev_priv(netdev);
<<<<<<< HEAD
	netdev_features_t supported_vlan_filtering;
	netdev_features_t requested_vlan_filtering;
	struct ice_vsi *vsi = np->vsi;

	requested_vlan_filtering = features & NETIF_VLAN_FILTERING_FEATURES;

	/* make sure supported_vlan_filtering works for both SVM and DVM */
	supported_vlan_filtering = NETIF_F_HW_VLAN_CTAG_FILTER;
	if (ice_is_dvm_ena(&vsi->back->hw))
		supported_vlan_filtering |= NETIF_F_HW_VLAN_STAG_FILTER;

	if (requested_vlan_filtering &&
	    requested_vlan_filtering != supported_vlan_filtering) {
		if (requested_vlan_filtering & NETIF_F_HW_VLAN_CTAG_FILTER) {
			netdev_warn(netdev, "cannot support requested VLAN filtering settings, enabling all supported VLAN filtering settings\n");
			features |= supported_vlan_filtering;
		} else {
			netdev_warn(netdev, "cannot support requested VLAN filtering settings, clearing all supported VLAN filtering settings\n");
			features &= ~supported_vlan_filtering;
=======
	netdev_features_t req_vlan_fltr, cur_vlan_fltr;
	bool cur_ctag, cur_stag, req_ctag, req_stag;

	cur_vlan_fltr = netdev->features & NETIF_VLAN_FILTERING_FEATURES;
	cur_ctag = cur_vlan_fltr & NETIF_F_HW_VLAN_CTAG_FILTER;
	cur_stag = cur_vlan_fltr & NETIF_F_HW_VLAN_STAG_FILTER;

	req_vlan_fltr = features & NETIF_VLAN_FILTERING_FEATURES;
	req_ctag = req_vlan_fltr & NETIF_F_HW_VLAN_CTAG_FILTER;
	req_stag = req_vlan_fltr & NETIF_F_HW_VLAN_STAG_FILTER;

	if (req_vlan_fltr != cur_vlan_fltr) {
		if (ice_is_dvm_ena(&np->vsi->back->hw)) {
			if (req_ctag && req_stag) {
				features |= NETIF_VLAN_FILTERING_FEATURES;
			} else if (!req_ctag && !req_stag) {
				features &= ~NETIF_VLAN_FILTERING_FEATURES;
			} else if ((!cur_ctag && req_ctag && !cur_stag) ||
				   (!cur_stag && req_stag && !cur_ctag)) {
				features |= NETIF_VLAN_FILTERING_FEATURES;
				netdev_warn(netdev,  "802.1Q and 802.1ad VLAN filtering must be either both on or both off. VLAN filtering has been enabled for both types.\n");
			} else if ((cur_ctag && !req_ctag && cur_stag) ||
				   (cur_stag && !req_stag && cur_ctag)) {
				features &= ~NETIF_VLAN_FILTERING_FEATURES;
				netdev_warn(netdev,  "802.1Q and 802.1ad VLAN filtering must be either both on or both off. VLAN filtering has been disabled for both types.\n");
			}
		} else {
			if (req_vlan_fltr & NETIF_F_HW_VLAN_STAG_FILTER)
				netdev_warn(netdev, "cannot support requested 802.1ad filtering setting in SVM mode\n");

			if (req_vlan_fltr & NETIF_F_HW_VLAN_CTAG_FILTER)
				features |= NETIF_F_HW_VLAN_CTAG_FILTER;
>>>>>>> 88084a3d
		}
	}

	if ((features & (NETIF_F_HW_VLAN_CTAG_RX | NETIF_F_HW_VLAN_CTAG_TX)) &&
	    (features & (NETIF_F_HW_VLAN_STAG_RX | NETIF_F_HW_VLAN_STAG_TX))) {
		netdev_warn(netdev, "cannot support CTAG and STAG VLAN stripping and/or insertion simultaneously since CTAG and STAG offloads are mutually exclusive, clearing STAG offload settings\n");
		features &= ~(NETIF_F_HW_VLAN_STAG_RX |
			      NETIF_F_HW_VLAN_STAG_TX);
	}

	return features;
}

/**
 * ice_set_vlan_offload_features - set VLAN offload features for the PF VSI
 * @vsi: PF's VSI
 * @features: features used to determine VLAN offload settings
 *
 * First, determine the vlan_ethertype based on the VLAN offload bits in
 * features. Then determine if stripping and insertion should be enabled or
 * disabled. Finally enable or disable VLAN stripping and insertion.
 */
static int
ice_set_vlan_offload_features(struct ice_vsi *vsi, netdev_features_t features)
{
	bool enable_stripping = true, enable_insertion = true;
	struct ice_vsi_vlan_ops *vlan_ops;
	int strip_err = 0, insert_err = 0;
	u16 vlan_ethertype = 0;

	vlan_ops = ice_get_compat_vsi_vlan_ops(vsi);

	if (features & (NETIF_F_HW_VLAN_STAG_RX | NETIF_F_HW_VLAN_STAG_TX))
		vlan_ethertype = ETH_P_8021AD;
	else if (features & (NETIF_F_HW_VLAN_CTAG_RX | NETIF_F_HW_VLAN_CTAG_TX))
		vlan_ethertype = ETH_P_8021Q;

	if (!(features & (NETIF_F_HW_VLAN_STAG_RX | NETIF_F_HW_VLAN_CTAG_RX)))
		enable_stripping = false;
	if (!(features & (NETIF_F_HW_VLAN_STAG_TX | NETIF_F_HW_VLAN_CTAG_TX)))
		enable_insertion = false;

	if (enable_stripping)
		strip_err = vlan_ops->ena_stripping(vsi, vlan_ethertype);
	else
		strip_err = vlan_ops->dis_stripping(vsi);

	if (enable_insertion)
		insert_err = vlan_ops->ena_insertion(vsi, vlan_ethertype);
	else
		insert_err = vlan_ops->dis_insertion(vsi);

	if (strip_err || insert_err)
		return -EIO;

	return 0;
}

/**
 * ice_set_vlan_filtering_features - set VLAN filtering features for the PF VSI
 * @vsi: PF's VSI
 * @features: features used to determine VLAN filtering settings
 *
 * Enable or disable Rx VLAN filtering based on the VLAN filtering bits in the
 * features.
 */
static int
ice_set_vlan_filtering_features(struct ice_vsi *vsi, netdev_features_t features)
{
	struct ice_vsi_vlan_ops *vlan_ops = ice_get_compat_vsi_vlan_ops(vsi);
	int err = 0;

	/* support Single VLAN Mode (SVM) and Double VLAN Mode (DVM) by checking
	 * if either bit is set
	 */
	if (features &
	    (NETIF_F_HW_VLAN_CTAG_FILTER | NETIF_F_HW_VLAN_STAG_FILTER))
		err = vlan_ops->ena_rx_filtering(vsi);
	else
		err = vlan_ops->dis_rx_filtering(vsi);

	return err;
}

/**
 * ice_set_vlan_features - set VLAN settings based on suggested feature set
 * @netdev: ptr to the netdev being adjusted
 * @features: the feature set that the stack is suggesting
 *
 * Only update VLAN settings if the requested_vlan_features are different than
 * the current_vlan_features.
 */
static int
ice_set_vlan_features(struct net_device *netdev, netdev_features_t features)
{
	netdev_features_t current_vlan_features, requested_vlan_features;
	struct ice_netdev_priv *np = netdev_priv(netdev);
	struct ice_vsi *vsi = np->vsi;
	int err;

	current_vlan_features = netdev->features & NETIF_VLAN_OFFLOAD_FEATURES;
	requested_vlan_features = features & NETIF_VLAN_OFFLOAD_FEATURES;
	if (current_vlan_features ^ requested_vlan_features) {
		err = ice_set_vlan_offload_features(vsi, features);
		if (err)
			return err;
	}

	current_vlan_features = netdev->features &
		NETIF_VLAN_FILTERING_FEATURES;
	requested_vlan_features = features & NETIF_VLAN_FILTERING_FEATURES;
	if (current_vlan_features ^ requested_vlan_features) {
		err = ice_set_vlan_filtering_features(vsi, features);
		if (err)
			return err;
	}

	return 0;
}

/**
 * ice_set_features - set the netdev feature flags
 * @netdev: ptr to the netdev being adjusted
 * @features: the feature set that the stack is suggesting
 */
static int
ice_set_features(struct net_device *netdev, netdev_features_t features)
{
	struct ice_netdev_priv *np = netdev_priv(netdev);
	struct ice_vsi *vsi = np->vsi;
	struct ice_pf *pf = vsi->back;
	int ret = 0;

	/* Don't set any netdev advanced features with device in Safe Mode */
	if (ice_is_safe_mode(vsi->back)) {
		dev_err(ice_pf_to_dev(vsi->back), "Device is in Safe Mode - not enabling advanced netdev features\n");
		return ret;
	}

	/* Do not change setting during reset */
	if (ice_is_reset_in_progress(pf->state)) {
		dev_err(ice_pf_to_dev(vsi->back), "Device is resetting, changing advanced netdev features temporarily unavailable.\n");
		return -EBUSY;
	}

	/* Multiple features can be changed in one call so keep features in
	 * separate if/else statements to guarantee each feature is checked
	 */
	if (features & NETIF_F_RXHASH && !(netdev->features & NETIF_F_RXHASH))
		ice_vsi_manage_rss_lut(vsi, true);
	else if (!(features & NETIF_F_RXHASH) &&
		 netdev->features & NETIF_F_RXHASH)
		ice_vsi_manage_rss_lut(vsi, false);

	ret = ice_set_vlan_features(netdev, features);
	if (ret)
		return ret;

	if ((features & NETIF_F_NTUPLE) &&
	    !(netdev->features & NETIF_F_NTUPLE)) {
		ice_vsi_manage_fdir(vsi, true);
		ice_init_arfs(vsi);
	} else if (!(features & NETIF_F_NTUPLE) &&
		 (netdev->features & NETIF_F_NTUPLE)) {
		ice_vsi_manage_fdir(vsi, false);
		ice_clear_arfs(vsi);
	}

	/* don't turn off hw_tc_offload when ADQ is already enabled */
	if (!(features & NETIF_F_HW_TC) && ice_is_adq_active(pf)) {
		dev_err(ice_pf_to_dev(pf), "ADQ is active, can't turn hw_tc_offload off\n");
		return -EACCES;
	}

	if ((features & NETIF_F_HW_TC) &&
	    !(netdev->features & NETIF_F_HW_TC))
		set_bit(ICE_FLAG_CLS_FLOWER, pf->flags);
	else
		clear_bit(ICE_FLAG_CLS_FLOWER, pf->flags);

	return 0;
}

/**
 * ice_vsi_vlan_setup - Setup VLAN offload properties on a PF VSI
 * @vsi: VSI to setup VLAN properties for
 */
static int ice_vsi_vlan_setup(struct ice_vsi *vsi)
{
	int err;

	err = ice_set_vlan_offload_features(vsi, vsi->netdev->features);
	if (err)
		return err;

	err = ice_set_vlan_filtering_features(vsi, vsi->netdev->features);
	if (err)
		return err;

	return ice_vsi_add_vlan_zero(vsi);
}

/**
 * ice_vsi_cfg - Setup the VSI
 * @vsi: the VSI being configured
 *
 * Return 0 on success and negative value on error
 */
int ice_vsi_cfg(struct ice_vsi *vsi)
{
	int err;

	if (vsi->netdev) {
		ice_set_rx_mode(vsi->netdev);

		err = ice_vsi_vlan_setup(vsi);

		if (err)
			return err;
	}
	ice_vsi_cfg_dcb_rings(vsi);

	err = ice_vsi_cfg_lan_txqs(vsi);
	if (!err && ice_is_xdp_ena_vsi(vsi))
		err = ice_vsi_cfg_xdp_txqs(vsi);
	if (!err)
		err = ice_vsi_cfg_rxqs(vsi);

	return err;
}

/* THEORY OF MODERATION:
 * The ice driver hardware works differently than the hardware that DIMLIB was
 * originally made for. ice hardware doesn't have packet count limits that
 * can trigger an interrupt, but it *does* have interrupt rate limit support,
 * which is hard-coded to a limit of 250,000 ints/second.
 * If not using dynamic moderation, the INTRL value can be modified
 * by ethtool rx-usecs-high.
 */
struct ice_dim {
	/* the throttle rate for interrupts, basically worst case delay before
	 * an initial interrupt fires, value is stored in microseconds.
	 */
	u16 itr;
};

/* Make a different profile for Rx that doesn't allow quite so aggressive
 * moderation at the high end (it maxes out at 126us or about 8k interrupts a
 * second.
 */
static const struct ice_dim rx_profile[] = {
	{2},    /* 500,000 ints/s, capped at 250K by INTRL */
	{8},    /* 125,000 ints/s */
	{16},   /*  62,500 ints/s */
	{62},   /*  16,129 ints/s */
	{126}   /*   7,936 ints/s */
};

/* The transmit profile, which has the same sorts of values
 * as the previous struct
 */
static const struct ice_dim tx_profile[] = {
	{2},    /* 500,000 ints/s, capped at 250K by INTRL */
	{8},    /* 125,000 ints/s */
	{40},   /*  16,125 ints/s */
	{128},  /*   7,812 ints/s */
	{256}   /*   3,906 ints/s */
};

static void ice_tx_dim_work(struct work_struct *work)
{
	struct ice_ring_container *rc;
	struct dim *dim;
	u16 itr;

	dim = container_of(work, struct dim, work);
	rc = (struct ice_ring_container *)dim->priv;

	WARN_ON(dim->profile_ix >= ARRAY_SIZE(tx_profile));

	/* look up the values in our local table */
	itr = tx_profile[dim->profile_ix].itr;

	ice_trace(tx_dim_work, container_of(rc, struct ice_q_vector, tx), dim);
	ice_write_itr(rc, itr);

	dim->state = DIM_START_MEASURE;
}

static void ice_rx_dim_work(struct work_struct *work)
{
	struct ice_ring_container *rc;
	struct dim *dim;
	u16 itr;

	dim = container_of(work, struct dim, work);
	rc = (struct ice_ring_container *)dim->priv;

	WARN_ON(dim->profile_ix >= ARRAY_SIZE(rx_profile));

	/* look up the values in our local table */
	itr = rx_profile[dim->profile_ix].itr;

	ice_trace(rx_dim_work, container_of(rc, struct ice_q_vector, rx), dim);
	ice_write_itr(rc, itr);

	dim->state = DIM_START_MEASURE;
}

#define ICE_DIM_DEFAULT_PROFILE_IX 1

/**
 * ice_init_moderation - set up interrupt moderation
 * @q_vector: the vector containing rings to be configured
 *
 * Set up interrupt moderation registers, with the intent to do the right thing
 * when called from reset or from probe, and whether or not dynamic moderation
 * is enabled or not. Take special care to write all the registers in both
 * dynamic moderation mode or not in order to make sure hardware is in a known
 * state.
 */
static void ice_init_moderation(struct ice_q_vector *q_vector)
{
	struct ice_ring_container *rc;
	bool tx_dynamic, rx_dynamic;

	rc = &q_vector->tx;
	INIT_WORK(&rc->dim.work, ice_tx_dim_work);
	rc->dim.mode = DIM_CQ_PERIOD_MODE_START_FROM_EQE;
	rc->dim.profile_ix = ICE_DIM_DEFAULT_PROFILE_IX;
	rc->dim.priv = rc;
	tx_dynamic = ITR_IS_DYNAMIC(rc);

	/* set the initial TX ITR to match the above */
	ice_write_itr(rc, tx_dynamic ?
		      tx_profile[rc->dim.profile_ix].itr : rc->itr_setting);

	rc = &q_vector->rx;
	INIT_WORK(&rc->dim.work, ice_rx_dim_work);
	rc->dim.mode = DIM_CQ_PERIOD_MODE_START_FROM_EQE;
	rc->dim.profile_ix = ICE_DIM_DEFAULT_PROFILE_IX;
	rc->dim.priv = rc;
	rx_dynamic = ITR_IS_DYNAMIC(rc);

	/* set the initial RX ITR to match the above */
	ice_write_itr(rc, rx_dynamic ? rx_profile[rc->dim.profile_ix].itr :
				       rc->itr_setting);

	ice_set_q_vector_intrl(q_vector);
}

/**
 * ice_napi_enable_all - Enable NAPI for all q_vectors in the VSI
 * @vsi: the VSI being configured
 */
static void ice_napi_enable_all(struct ice_vsi *vsi)
{
	int q_idx;

	if (!vsi->netdev)
		return;

	ice_for_each_q_vector(vsi, q_idx) {
		struct ice_q_vector *q_vector = vsi->q_vectors[q_idx];

		ice_init_moderation(q_vector);

		if (q_vector->rx.rx_ring || q_vector->tx.tx_ring)
			napi_enable(&q_vector->napi);
	}
}

/**
 * ice_up_complete - Finish the last steps of bringing up a connection
 * @vsi: The VSI being configured
 *
 * Return 0 on success and negative value on error
 */
static int ice_up_complete(struct ice_vsi *vsi)
{
	struct ice_pf *pf = vsi->back;
	int err;

	ice_vsi_cfg_msix(vsi);

	/* Enable only Rx rings, Tx rings were enabled by the FW when the
	 * Tx queue group list was configured and the context bits were
	 * programmed using ice_vsi_cfg_txqs
	 */
	err = ice_vsi_start_all_rx_rings(vsi);
	if (err)
		return err;

	clear_bit(ICE_VSI_DOWN, vsi->state);
	ice_napi_enable_all(vsi);
	ice_vsi_ena_irq(vsi);

	if (vsi->port_info &&
	    (vsi->port_info->phy.link_info.link_info & ICE_AQ_LINK_UP) &&
	    vsi->netdev) {
		ice_print_link_msg(vsi, true);
		netif_tx_start_all_queues(vsi->netdev);
		netif_carrier_on(vsi->netdev);
		if (!ice_is_e810(&pf->hw))
			ice_ptp_link_change(pf, pf->hw.pf_id, true);
	}

	/* Perform an initial read of the statistics registers now to
	 * set the baseline so counters are ready when interface is up
	 */
	ice_update_eth_stats(vsi);
	ice_service_task_schedule(pf);

	return 0;
}

/**
 * ice_up - Bring the connection back up after being down
 * @vsi: VSI being configured
 */
int ice_up(struct ice_vsi *vsi)
{
	int err;

	err = ice_vsi_cfg(vsi);
	if (!err)
		err = ice_up_complete(vsi);

	return err;
}

/**
 * ice_fetch_u64_stats_per_ring - get packets and bytes stats per ring
 * @syncp: pointer to u64_stats_sync
 * @stats: stats that pkts and bytes count will be taken from
 * @pkts: packets stats counter
 * @bytes: bytes stats counter
 *
 * This function fetches stats from the ring considering the atomic operations
 * that needs to be performed to read u64 values in 32 bit machine.
 */
void
ice_fetch_u64_stats_per_ring(struct u64_stats_sync *syncp,
			     struct ice_q_stats stats, u64 *pkts, u64 *bytes)
{
	unsigned int start;

	do {
		start = u64_stats_fetch_begin_irq(syncp);
		*pkts = stats.pkts;
		*bytes = stats.bytes;
	} while (u64_stats_fetch_retry_irq(syncp, start));
}

/**
 * ice_update_vsi_tx_ring_stats - Update VSI Tx ring stats counters
 * @vsi: the VSI to be updated
 * @vsi_stats: the stats struct to be updated
 * @rings: rings to work on
 * @count: number of rings
 */
static void
ice_update_vsi_tx_ring_stats(struct ice_vsi *vsi,
			     struct rtnl_link_stats64 *vsi_stats,
			     struct ice_tx_ring **rings, u16 count)
{
	u16 i;

	for (i = 0; i < count; i++) {
		struct ice_tx_ring *ring;
		u64 pkts = 0, bytes = 0;

		ring = READ_ONCE(rings[i]);
		if (!ring)
			continue;
		ice_fetch_u64_stats_per_ring(&ring->syncp, ring->stats, &pkts, &bytes);
		vsi_stats->tx_packets += pkts;
		vsi_stats->tx_bytes += bytes;
		vsi->tx_restart += ring->tx_stats.restart_q;
		vsi->tx_busy += ring->tx_stats.tx_busy;
		vsi->tx_linearize += ring->tx_stats.tx_linearize;
	}
}

/**
 * ice_update_vsi_ring_stats - Update VSI stats counters
 * @vsi: the VSI to be updated
 */
static void ice_update_vsi_ring_stats(struct ice_vsi *vsi)
{
	struct rtnl_link_stats64 *vsi_stats;
	u64 pkts, bytes;
	int i;

	vsi_stats = kzalloc(sizeof(*vsi_stats), GFP_ATOMIC);
	if (!vsi_stats)
		return;

	/* reset non-netdev (extended) stats */
	vsi->tx_restart = 0;
	vsi->tx_busy = 0;
	vsi->tx_linearize = 0;
	vsi->rx_buf_failed = 0;
	vsi->rx_page_failed = 0;

	rcu_read_lock();

	/* update Tx rings counters */
	ice_update_vsi_tx_ring_stats(vsi, vsi_stats, vsi->tx_rings,
				     vsi->num_txq);

	/* update Rx rings counters */
	ice_for_each_rxq(vsi, i) {
		struct ice_rx_ring *ring = READ_ONCE(vsi->rx_rings[i]);

		ice_fetch_u64_stats_per_ring(&ring->syncp, ring->stats, &pkts, &bytes);
		vsi_stats->rx_packets += pkts;
		vsi_stats->rx_bytes += bytes;
		vsi->rx_buf_failed += ring->rx_stats.alloc_buf_failed;
		vsi->rx_page_failed += ring->rx_stats.alloc_page_failed;
	}

	/* update XDP Tx rings counters */
	if (ice_is_xdp_ena_vsi(vsi))
		ice_update_vsi_tx_ring_stats(vsi, vsi_stats, vsi->xdp_rings,
					     vsi->num_xdp_txq);

	rcu_read_unlock();

	vsi->net_stats.tx_packets = vsi_stats->tx_packets;
	vsi->net_stats.tx_bytes = vsi_stats->tx_bytes;
	vsi->net_stats.rx_packets = vsi_stats->rx_packets;
	vsi->net_stats.rx_bytes = vsi_stats->rx_bytes;

	kfree(vsi_stats);
}

/**
 * ice_update_vsi_stats - Update VSI stats counters
 * @vsi: the VSI to be updated
 */
void ice_update_vsi_stats(struct ice_vsi *vsi)
{
	struct rtnl_link_stats64 *cur_ns = &vsi->net_stats;
	struct ice_eth_stats *cur_es = &vsi->eth_stats;
	struct ice_pf *pf = vsi->back;

	if (test_bit(ICE_VSI_DOWN, vsi->state) ||
	    test_bit(ICE_CFG_BUSY, pf->state))
		return;

	/* get stats as recorded by Tx/Rx rings */
	ice_update_vsi_ring_stats(vsi);

	/* get VSI stats as recorded by the hardware */
	ice_update_eth_stats(vsi);

	cur_ns->tx_errors = cur_es->tx_errors;
	cur_ns->rx_dropped = cur_es->rx_discards;
	cur_ns->tx_dropped = cur_es->tx_discards;
	cur_ns->multicast = cur_es->rx_multicast;

	/* update some more netdev stats if this is main VSI */
	if (vsi->type == ICE_VSI_PF) {
		cur_ns->rx_crc_errors = pf->stats.crc_errors;
		cur_ns->rx_errors = pf->stats.crc_errors +
				    pf->stats.illegal_bytes +
				    pf->stats.rx_len_errors +
				    pf->stats.rx_undersize +
				    pf->hw_csum_rx_error +
				    pf->stats.rx_jabber +
				    pf->stats.rx_fragments +
				    pf->stats.rx_oversize;
		cur_ns->rx_length_errors = pf->stats.rx_len_errors;
		/* record drops from the port level */
		cur_ns->rx_missed_errors = pf->stats.eth.rx_discards;
	}
}

/**
 * ice_update_pf_stats - Update PF port stats counters
 * @pf: PF whose stats needs to be updated
 */
void ice_update_pf_stats(struct ice_pf *pf)
{
	struct ice_hw_port_stats *prev_ps, *cur_ps;
	struct ice_hw *hw = &pf->hw;
	u16 fd_ctr_base;
	u8 port;

	port = hw->port_info->lport;
	prev_ps = &pf->stats_prev;
	cur_ps = &pf->stats;

	ice_stat_update40(hw, GLPRT_GORCL(port), pf->stat_prev_loaded,
			  &prev_ps->eth.rx_bytes,
			  &cur_ps->eth.rx_bytes);

	ice_stat_update40(hw, GLPRT_UPRCL(port), pf->stat_prev_loaded,
			  &prev_ps->eth.rx_unicast,
			  &cur_ps->eth.rx_unicast);

	ice_stat_update40(hw, GLPRT_MPRCL(port), pf->stat_prev_loaded,
			  &prev_ps->eth.rx_multicast,
			  &cur_ps->eth.rx_multicast);

	ice_stat_update40(hw, GLPRT_BPRCL(port), pf->stat_prev_loaded,
			  &prev_ps->eth.rx_broadcast,
			  &cur_ps->eth.rx_broadcast);

	ice_stat_update32(hw, PRTRPB_RDPC, pf->stat_prev_loaded,
			  &prev_ps->eth.rx_discards,
			  &cur_ps->eth.rx_discards);

	ice_stat_update40(hw, GLPRT_GOTCL(port), pf->stat_prev_loaded,
			  &prev_ps->eth.tx_bytes,
			  &cur_ps->eth.tx_bytes);

	ice_stat_update40(hw, GLPRT_UPTCL(port), pf->stat_prev_loaded,
			  &prev_ps->eth.tx_unicast,
			  &cur_ps->eth.tx_unicast);

	ice_stat_update40(hw, GLPRT_MPTCL(port), pf->stat_prev_loaded,
			  &prev_ps->eth.tx_multicast,
			  &cur_ps->eth.tx_multicast);

	ice_stat_update40(hw, GLPRT_BPTCL(port), pf->stat_prev_loaded,
			  &prev_ps->eth.tx_broadcast,
			  &cur_ps->eth.tx_broadcast);

	ice_stat_update32(hw, GLPRT_TDOLD(port), pf->stat_prev_loaded,
			  &prev_ps->tx_dropped_link_down,
			  &cur_ps->tx_dropped_link_down);

	ice_stat_update40(hw, GLPRT_PRC64L(port), pf->stat_prev_loaded,
			  &prev_ps->rx_size_64, &cur_ps->rx_size_64);

	ice_stat_update40(hw, GLPRT_PRC127L(port), pf->stat_prev_loaded,
			  &prev_ps->rx_size_127, &cur_ps->rx_size_127);

	ice_stat_update40(hw, GLPRT_PRC255L(port), pf->stat_prev_loaded,
			  &prev_ps->rx_size_255, &cur_ps->rx_size_255);

	ice_stat_update40(hw, GLPRT_PRC511L(port), pf->stat_prev_loaded,
			  &prev_ps->rx_size_511, &cur_ps->rx_size_511);

	ice_stat_update40(hw, GLPRT_PRC1023L(port), pf->stat_prev_loaded,
			  &prev_ps->rx_size_1023, &cur_ps->rx_size_1023);

	ice_stat_update40(hw, GLPRT_PRC1522L(port), pf->stat_prev_loaded,
			  &prev_ps->rx_size_1522, &cur_ps->rx_size_1522);

	ice_stat_update40(hw, GLPRT_PRC9522L(port), pf->stat_prev_loaded,
			  &prev_ps->rx_size_big, &cur_ps->rx_size_big);

	ice_stat_update40(hw, GLPRT_PTC64L(port), pf->stat_prev_loaded,
			  &prev_ps->tx_size_64, &cur_ps->tx_size_64);

	ice_stat_update40(hw, GLPRT_PTC127L(port), pf->stat_prev_loaded,
			  &prev_ps->tx_size_127, &cur_ps->tx_size_127);

	ice_stat_update40(hw, GLPRT_PTC255L(port), pf->stat_prev_loaded,
			  &prev_ps->tx_size_255, &cur_ps->tx_size_255);

	ice_stat_update40(hw, GLPRT_PTC511L(port), pf->stat_prev_loaded,
			  &prev_ps->tx_size_511, &cur_ps->tx_size_511);

	ice_stat_update40(hw, GLPRT_PTC1023L(port), pf->stat_prev_loaded,
			  &prev_ps->tx_size_1023, &cur_ps->tx_size_1023);

	ice_stat_update40(hw, GLPRT_PTC1522L(port), pf->stat_prev_loaded,
			  &prev_ps->tx_size_1522, &cur_ps->tx_size_1522);

	ice_stat_update40(hw, GLPRT_PTC9522L(port), pf->stat_prev_loaded,
			  &prev_ps->tx_size_big, &cur_ps->tx_size_big);

	fd_ctr_base = hw->fd_ctr_base;

	ice_stat_update40(hw,
			  GLSTAT_FD_CNT0L(ICE_FD_SB_STAT_IDX(fd_ctr_base)),
			  pf->stat_prev_loaded, &prev_ps->fd_sb_match,
			  &cur_ps->fd_sb_match);
	ice_stat_update32(hw, GLPRT_LXONRXC(port), pf->stat_prev_loaded,
			  &prev_ps->link_xon_rx, &cur_ps->link_xon_rx);

	ice_stat_update32(hw, GLPRT_LXOFFRXC(port), pf->stat_prev_loaded,
			  &prev_ps->link_xoff_rx, &cur_ps->link_xoff_rx);

	ice_stat_update32(hw, GLPRT_LXONTXC(port), pf->stat_prev_loaded,
			  &prev_ps->link_xon_tx, &cur_ps->link_xon_tx);

	ice_stat_update32(hw, GLPRT_LXOFFTXC(port), pf->stat_prev_loaded,
			  &prev_ps->link_xoff_tx, &cur_ps->link_xoff_tx);

	ice_update_dcb_stats(pf);

	ice_stat_update32(hw, GLPRT_CRCERRS(port), pf->stat_prev_loaded,
			  &prev_ps->crc_errors, &cur_ps->crc_errors);

	ice_stat_update32(hw, GLPRT_ILLERRC(port), pf->stat_prev_loaded,
			  &prev_ps->illegal_bytes, &cur_ps->illegal_bytes);

	ice_stat_update32(hw, GLPRT_MLFC(port), pf->stat_prev_loaded,
			  &prev_ps->mac_local_faults,
			  &cur_ps->mac_local_faults);

	ice_stat_update32(hw, GLPRT_MRFC(port), pf->stat_prev_loaded,
			  &prev_ps->mac_remote_faults,
			  &cur_ps->mac_remote_faults);

	ice_stat_update32(hw, GLPRT_RLEC(port), pf->stat_prev_loaded,
			  &prev_ps->rx_len_errors, &cur_ps->rx_len_errors);

	ice_stat_update32(hw, GLPRT_RUC(port), pf->stat_prev_loaded,
			  &prev_ps->rx_undersize, &cur_ps->rx_undersize);

	ice_stat_update32(hw, GLPRT_RFC(port), pf->stat_prev_loaded,
			  &prev_ps->rx_fragments, &cur_ps->rx_fragments);

	ice_stat_update32(hw, GLPRT_ROC(port), pf->stat_prev_loaded,
			  &prev_ps->rx_oversize, &cur_ps->rx_oversize);

	ice_stat_update32(hw, GLPRT_RJC(port), pf->stat_prev_loaded,
			  &prev_ps->rx_jabber, &cur_ps->rx_jabber);

	cur_ps->fd_sb_status = test_bit(ICE_FLAG_FD_ENA, pf->flags) ? 1 : 0;

	pf->stat_prev_loaded = true;
}

/**
 * ice_get_stats64 - get statistics for network device structure
 * @netdev: network interface device structure
 * @stats: main device statistics structure
 */
static
void ice_get_stats64(struct net_device *netdev, struct rtnl_link_stats64 *stats)
{
	struct ice_netdev_priv *np = netdev_priv(netdev);
	struct rtnl_link_stats64 *vsi_stats;
	struct ice_vsi *vsi = np->vsi;

	vsi_stats = &vsi->net_stats;

	if (!vsi->num_txq || !vsi->num_rxq)
		return;

	/* netdev packet/byte stats come from ring counter. These are obtained
	 * by summing up ring counters (done by ice_update_vsi_ring_stats).
	 * But, only call the update routine and read the registers if VSI is
	 * not down.
	 */
	if (!test_bit(ICE_VSI_DOWN, vsi->state))
		ice_update_vsi_ring_stats(vsi);
	stats->tx_packets = vsi_stats->tx_packets;
	stats->tx_bytes = vsi_stats->tx_bytes;
	stats->rx_packets = vsi_stats->rx_packets;
	stats->rx_bytes = vsi_stats->rx_bytes;

	/* The rest of the stats can be read from the hardware but instead we
	 * just return values that the watchdog task has already obtained from
	 * the hardware.
	 */
	stats->multicast = vsi_stats->multicast;
	stats->tx_errors = vsi_stats->tx_errors;
	stats->tx_dropped = vsi_stats->tx_dropped;
	stats->rx_errors = vsi_stats->rx_errors;
	stats->rx_dropped = vsi_stats->rx_dropped;
	stats->rx_crc_errors = vsi_stats->rx_crc_errors;
	stats->rx_length_errors = vsi_stats->rx_length_errors;
}

/**
 * ice_napi_disable_all - Disable NAPI for all q_vectors in the VSI
 * @vsi: VSI having NAPI disabled
 */
static void ice_napi_disable_all(struct ice_vsi *vsi)
{
	int q_idx;

	if (!vsi->netdev)
		return;

	ice_for_each_q_vector(vsi, q_idx) {
		struct ice_q_vector *q_vector = vsi->q_vectors[q_idx];

		if (q_vector->rx.rx_ring || q_vector->tx.tx_ring)
			napi_disable(&q_vector->napi);

		cancel_work_sync(&q_vector->tx.dim.work);
		cancel_work_sync(&q_vector->rx.dim.work);
	}
}

/**
 * ice_down - Shutdown the connection
 * @vsi: The VSI being stopped
 *
 * Caller of this function is expected to set the vsi->state ICE_DOWN bit
 */
int ice_down(struct ice_vsi *vsi)
{
	int i, tx_err, rx_err, link_err = 0, vlan_err = 0;

	WARN_ON(!test_bit(ICE_VSI_DOWN, vsi->state));

	if (vsi->netdev && vsi->type == ICE_VSI_PF) {
		vlan_err = ice_vsi_del_vlan_zero(vsi);
		if (!ice_is_e810(&vsi->back->hw))
			ice_ptp_link_change(vsi->back, vsi->back->hw.pf_id, false);
		netif_carrier_off(vsi->netdev);
		netif_tx_disable(vsi->netdev);
	} else if (vsi->type == ICE_VSI_SWITCHDEV_CTRL) {
		ice_eswitch_stop_all_tx_queues(vsi->back);
	}

	ice_vsi_dis_irq(vsi);

	tx_err = ice_vsi_stop_lan_tx_rings(vsi, ICE_NO_RESET, 0);
	if (tx_err)
		netdev_err(vsi->netdev, "Failed stop Tx rings, VSI %d error %d\n",
			   vsi->vsi_num, tx_err);
	if (!tx_err && ice_is_xdp_ena_vsi(vsi)) {
		tx_err = ice_vsi_stop_xdp_tx_rings(vsi);
		if (tx_err)
			netdev_err(vsi->netdev, "Failed stop XDP rings, VSI %d error %d\n",
				   vsi->vsi_num, tx_err);
	}

	rx_err = ice_vsi_stop_all_rx_rings(vsi);
	if (rx_err)
		netdev_err(vsi->netdev, "Failed stop Rx rings, VSI %d error %d\n",
			   vsi->vsi_num, rx_err);

	ice_napi_disable_all(vsi);

	if (test_bit(ICE_FLAG_LINK_DOWN_ON_CLOSE_ENA, vsi->back->flags)) {
		link_err = ice_force_phys_link_state(vsi, false);
		if (link_err)
			netdev_err(vsi->netdev, "Failed to set physical link down, VSI %d error %d\n",
				   vsi->vsi_num, link_err);
	}

	ice_for_each_txq(vsi, i)
		ice_clean_tx_ring(vsi->tx_rings[i]);

	ice_for_each_rxq(vsi, i)
		ice_clean_rx_ring(vsi->rx_rings[i]);

	if (tx_err || rx_err || link_err || vlan_err) {
		netdev_err(vsi->netdev, "Failed to close VSI 0x%04X on switch 0x%04X\n",
			   vsi->vsi_num, vsi->vsw->sw_id);
		return -EIO;
	}

	return 0;
}

/**
 * ice_vsi_setup_tx_rings - Allocate VSI Tx queue resources
 * @vsi: VSI having resources allocated
 *
 * Return 0 on success, negative on failure
 */
int ice_vsi_setup_tx_rings(struct ice_vsi *vsi)
{
	int i, err = 0;

	if (!vsi->num_txq) {
		dev_err(ice_pf_to_dev(vsi->back), "VSI %d has 0 Tx queues\n",
			vsi->vsi_num);
		return -EINVAL;
	}

	ice_for_each_txq(vsi, i) {
		struct ice_tx_ring *ring = vsi->tx_rings[i];

		if (!ring)
			return -EINVAL;

		if (vsi->netdev)
			ring->netdev = vsi->netdev;
		err = ice_setup_tx_ring(ring);
		if (err)
			break;
	}

	return err;
}

/**
 * ice_vsi_setup_rx_rings - Allocate VSI Rx queue resources
 * @vsi: VSI having resources allocated
 *
 * Return 0 on success, negative on failure
 */
int ice_vsi_setup_rx_rings(struct ice_vsi *vsi)
{
	int i, err = 0;

	if (!vsi->num_rxq) {
		dev_err(ice_pf_to_dev(vsi->back), "VSI %d has 0 Rx queues\n",
			vsi->vsi_num);
		return -EINVAL;
	}

	ice_for_each_rxq(vsi, i) {
		struct ice_rx_ring *ring = vsi->rx_rings[i];

		if (!ring)
			return -EINVAL;

		if (vsi->netdev)
			ring->netdev = vsi->netdev;
		err = ice_setup_rx_ring(ring);
		if (err)
			break;
	}

	return err;
}

/**
 * ice_vsi_open_ctrl - open control VSI for use
 * @vsi: the VSI to open
 *
 * Initialization of the Control VSI
 *
 * Returns 0 on success, negative value on error
 */
int ice_vsi_open_ctrl(struct ice_vsi *vsi)
{
	char int_name[ICE_INT_NAME_STR_LEN];
	struct ice_pf *pf = vsi->back;
	struct device *dev;
	int err;

	dev = ice_pf_to_dev(pf);
	/* allocate descriptors */
	err = ice_vsi_setup_tx_rings(vsi);
	if (err)
		goto err_setup_tx;

	err = ice_vsi_setup_rx_rings(vsi);
	if (err)
		goto err_setup_rx;

	err = ice_vsi_cfg(vsi);
	if (err)
		goto err_setup_rx;

	snprintf(int_name, sizeof(int_name) - 1, "%s-%s:ctrl",
		 dev_driver_string(dev), dev_name(dev));
	err = ice_vsi_req_irq_msix(vsi, int_name);
	if (err)
		goto err_setup_rx;

	ice_vsi_cfg_msix(vsi);

	err = ice_vsi_start_all_rx_rings(vsi);
	if (err)
		goto err_up_complete;

	clear_bit(ICE_VSI_DOWN, vsi->state);
	ice_vsi_ena_irq(vsi);

	return 0;

err_up_complete:
	ice_down(vsi);
err_setup_rx:
	ice_vsi_free_rx_rings(vsi);
err_setup_tx:
	ice_vsi_free_tx_rings(vsi);

	return err;
}

/**
 * ice_vsi_open - Called when a network interface is made active
 * @vsi: the VSI to open
 *
 * Initialization of the VSI
 *
 * Returns 0 on success, negative value on error
 */
int ice_vsi_open(struct ice_vsi *vsi)
{
	char int_name[ICE_INT_NAME_STR_LEN];
	struct ice_pf *pf = vsi->back;
	int err;

	/* allocate descriptors */
	err = ice_vsi_setup_tx_rings(vsi);
	if (err)
		goto err_setup_tx;

	err = ice_vsi_setup_rx_rings(vsi);
	if (err)
		goto err_setup_rx;

	err = ice_vsi_cfg(vsi);
	if (err)
		goto err_setup_rx;

	snprintf(int_name, sizeof(int_name) - 1, "%s-%s",
		 dev_driver_string(ice_pf_to_dev(pf)), vsi->netdev->name);
	err = ice_vsi_req_irq_msix(vsi, int_name);
	if (err)
		goto err_setup_rx;

	if (vsi->type == ICE_VSI_PF) {
		/* Notify the stack of the actual queue counts. */
		err = netif_set_real_num_tx_queues(vsi->netdev, vsi->num_txq);
		if (err)
			goto err_set_qs;

		err = netif_set_real_num_rx_queues(vsi->netdev, vsi->num_rxq);
		if (err)
			goto err_set_qs;
	}

	err = ice_up_complete(vsi);
	if (err)
		goto err_up_complete;

	return 0;

err_up_complete:
	ice_down(vsi);
err_set_qs:
	ice_vsi_free_irq(vsi);
err_setup_rx:
	ice_vsi_free_rx_rings(vsi);
err_setup_tx:
	ice_vsi_free_tx_rings(vsi);

	return err;
}

/**
 * ice_vsi_release_all - Delete all VSIs
 * @pf: PF from which all VSIs are being removed
 */
static void ice_vsi_release_all(struct ice_pf *pf)
{
	int err, i;

	if (!pf->vsi)
		return;

	ice_for_each_vsi(pf, i) {
		if (!pf->vsi[i])
			continue;

		if (pf->vsi[i]->type == ICE_VSI_CHNL)
			continue;

		err = ice_vsi_release(pf->vsi[i]);
		if (err)
			dev_dbg(ice_pf_to_dev(pf), "Failed to release pf->vsi[%d], err %d, vsi_num = %d\n",
				i, err, pf->vsi[i]->vsi_num);
	}
}

/**
 * ice_vsi_rebuild_by_type - Rebuild VSI of a given type
 * @pf: pointer to the PF instance
 * @type: VSI type to rebuild
 *
 * Iterates through the pf->vsi array and rebuilds VSIs of the requested type
 */
static int ice_vsi_rebuild_by_type(struct ice_pf *pf, enum ice_vsi_type type)
{
	struct device *dev = ice_pf_to_dev(pf);
	int i, err;

	ice_for_each_vsi(pf, i) {
		struct ice_vsi *vsi = pf->vsi[i];

		if (!vsi || vsi->type != type)
			continue;

		/* rebuild the VSI */
		err = ice_vsi_rebuild(vsi, true);
		if (err) {
			dev_err(dev, "rebuild VSI failed, err %d, VSI index %d, type %s\n",
				err, vsi->idx, ice_vsi_type_str(type));
			return err;
		}

		/* replay filters for the VSI */
		err = ice_replay_vsi(&pf->hw, vsi->idx);
		if (err) {
			dev_err(dev, "replay VSI failed, error %d, VSI index %d, type %s\n",
				err, vsi->idx, ice_vsi_type_str(type));
			return err;
		}

		/* Re-map HW VSI number, using VSI handle that has been
		 * previously validated in ice_replay_vsi() call above
		 */
		vsi->vsi_num = ice_get_hw_vsi_num(&pf->hw, vsi->idx);

		/* enable the VSI */
		err = ice_ena_vsi(vsi, false);
		if (err) {
			dev_err(dev, "enable VSI failed, err %d, VSI index %d, type %s\n",
				err, vsi->idx, ice_vsi_type_str(type));
			return err;
		}

		dev_info(dev, "VSI rebuilt. VSI index %d, type %s\n", vsi->idx,
			 ice_vsi_type_str(type));
	}

	return 0;
}

/**
 * ice_update_pf_netdev_link - Update PF netdev link status
 * @pf: pointer to the PF instance
 */
static void ice_update_pf_netdev_link(struct ice_pf *pf)
{
	bool link_up;
	int i;

	ice_for_each_vsi(pf, i) {
		struct ice_vsi *vsi = pf->vsi[i];

		if (!vsi || vsi->type != ICE_VSI_PF)
			return;

		ice_get_link_status(pf->vsi[i]->port_info, &link_up);
		if (link_up) {
			netif_carrier_on(pf->vsi[i]->netdev);
			netif_tx_wake_all_queues(pf->vsi[i]->netdev);
		} else {
			netif_carrier_off(pf->vsi[i]->netdev);
			netif_tx_stop_all_queues(pf->vsi[i]->netdev);
		}
	}
}

/**
 * ice_rebuild - rebuild after reset
 * @pf: PF to rebuild
 * @reset_type: type of reset
 *
 * Do not rebuild VF VSI in this flow because that is already handled via
 * ice_reset_all_vfs(). This is because requirements for resetting a VF after a
 * PFR/CORER/GLOBER/etc. are different than the normal flow. Also, we don't want
 * to reset/rebuild all the VF VSI twice.
 */
static void ice_rebuild(struct ice_pf *pf, enum ice_reset_req reset_type)
{
	struct device *dev = ice_pf_to_dev(pf);
	struct ice_hw *hw = &pf->hw;
	bool dvm;
	int err;

	if (test_bit(ICE_DOWN, pf->state))
		goto clear_recovery;

	dev_dbg(dev, "rebuilding PF after reset_type=%d\n", reset_type);

#define ICE_EMP_RESET_SLEEP_MS 5000
	if (reset_type == ICE_RESET_EMPR) {
		/* If an EMP reset has occurred, any previously pending flash
		 * update will have completed. We no longer know whether or
		 * not the NVM update EMP reset is restricted.
		 */
		pf->fw_emp_reset_disabled = false;

		msleep(ICE_EMP_RESET_SLEEP_MS);
	}

	err = ice_init_all_ctrlq(hw);
	if (err) {
		dev_err(dev, "control queues init failed %d\n", err);
		goto err_init_ctrlq;
	}

	/* if DDP was previously loaded successfully */
	if (!ice_is_safe_mode(pf)) {
		/* reload the SW DB of filter tables */
		if (reset_type == ICE_RESET_PFR)
			ice_fill_blk_tbls(hw);
		else
			/* Reload DDP Package after CORER/GLOBR reset */
			ice_load_pkg(NULL, pf);
	}

	err = ice_clear_pf_cfg(hw);
	if (err) {
		dev_err(dev, "clear PF configuration failed %d\n", err);
		goto err_init_ctrlq;
	}

	if (pf->first_sw->dflt_vsi_ena)
		dev_info(dev, "Clearing default VSI, re-enable after reset completes\n");
	/* clear the default VSI configuration if it exists */
	pf->first_sw->dflt_vsi = NULL;
	pf->first_sw->dflt_vsi_ena = false;

	ice_clear_pxe_mode(hw);

	err = ice_init_nvm(hw);
	if (err) {
		dev_err(dev, "ice_init_nvm failed %d\n", err);
		goto err_init_ctrlq;
	}

	err = ice_get_caps(hw);
	if (err) {
		dev_err(dev, "ice_get_caps failed %d\n", err);
		goto err_init_ctrlq;
	}

	err = ice_aq_set_mac_cfg(hw, ICE_AQ_SET_MAC_FRAME_SIZE_MAX, NULL);
	if (err) {
		dev_err(dev, "set_mac_cfg failed %d\n", err);
		goto err_init_ctrlq;
	}

	dvm = ice_is_dvm_ena(hw);

	err = ice_aq_set_port_params(pf->hw.port_info, dvm, NULL);
	if (err)
		goto err_init_ctrlq;

	err = ice_sched_init_port(hw->port_info);
	if (err)
		goto err_sched_init_port;

	/* start misc vector */
	err = ice_req_irq_msix_misc(pf);
	if (err) {
		dev_err(dev, "misc vector setup failed: %d\n", err);
		goto err_sched_init_port;
	}

	if (test_bit(ICE_FLAG_FD_ENA, pf->flags)) {
		wr32(hw, PFQF_FD_ENA, PFQF_FD_ENA_FD_ENA_M);
		if (!rd32(hw, PFQF_FD_SIZE)) {
			u16 unused, guar, b_effort;

			guar = hw->func_caps.fd_fltr_guar;
			b_effort = hw->func_caps.fd_fltr_best_effort;

			/* force guaranteed filter pool for PF */
			ice_alloc_fd_guar_item(hw, &unused, guar);
			/* force shared filter pool for PF */
			ice_alloc_fd_shrd_item(hw, &unused, b_effort);
		}
	}

	if (test_bit(ICE_FLAG_DCB_ENA, pf->flags))
		ice_dcb_rebuild(pf);

	/* If the PF previously had enabled PTP, PTP init needs to happen before
	 * the VSI rebuild. If not, this causes the PTP link status events to
	 * fail.
	 */
	if (test_bit(ICE_FLAG_PTP_SUPPORTED, pf->flags))
		ice_ptp_reset(pf);

	if (ice_is_feature_supported(pf, ICE_F_GNSS))
		ice_gnss_init(pf);

	/* rebuild PF VSI */
	err = ice_vsi_rebuild_by_type(pf, ICE_VSI_PF);
	if (err) {
		dev_err(dev, "PF VSI rebuild failed: %d\n", err);
		goto err_vsi_rebuild;
	}

	/* configure PTP timestamping after VSI rebuild */
	if (test_bit(ICE_FLAG_PTP_SUPPORTED, pf->flags))
		ice_ptp_cfg_timestamp(pf, false);

	err = ice_vsi_rebuild_by_type(pf, ICE_VSI_SWITCHDEV_CTRL);
	if (err) {
		dev_err(dev, "Switchdev CTRL VSI rebuild failed: %d\n", err);
		goto err_vsi_rebuild;
	}

	if (reset_type == ICE_RESET_PFR) {
		err = ice_rebuild_channels(pf);
		if (err) {
			dev_err(dev, "failed to rebuild and replay ADQ VSIs, err %d\n",
				err);
			goto err_vsi_rebuild;
		}
	}

	/* If Flow Director is active */
	if (test_bit(ICE_FLAG_FD_ENA, pf->flags)) {
		err = ice_vsi_rebuild_by_type(pf, ICE_VSI_CTRL);
		if (err) {
			dev_err(dev, "control VSI rebuild failed: %d\n", err);
			goto err_vsi_rebuild;
		}

		/* replay HW Flow Director recipes */
		if (hw->fdir_prof)
			ice_fdir_replay_flows(hw);

		/* replay Flow Director filters */
		ice_fdir_replay_fltrs(pf);

		ice_rebuild_arfs(pf);
	}

	ice_update_pf_netdev_link(pf);

	/* tell the firmware we are up */
	err = ice_send_version(pf);
	if (err) {
		dev_err(dev, "Rebuild failed due to error sending driver version: %d\n",
			err);
		goto err_vsi_rebuild;
	}

	ice_replay_post(hw);

	/* if we get here, reset flow is successful */
	clear_bit(ICE_RESET_FAILED, pf->state);

	ice_plug_aux_dev(pf);
	return;

err_vsi_rebuild:
err_sched_init_port:
	ice_sched_cleanup_all(hw);
err_init_ctrlq:
	ice_shutdown_all_ctrlq(hw);
	set_bit(ICE_RESET_FAILED, pf->state);
clear_recovery:
	/* set this bit in PF state to control service task scheduling */
	set_bit(ICE_NEEDS_RESTART, pf->state);
	dev_err(dev, "Rebuild failed, unload and reload driver\n");
}

/**
 * ice_max_xdp_frame_size - returns the maximum allowed frame size for XDP
 * @vsi: Pointer to VSI structure
 */
static int ice_max_xdp_frame_size(struct ice_vsi *vsi)
{
	if (PAGE_SIZE >= 8192 || test_bit(ICE_FLAG_LEGACY_RX, vsi->back->flags))
		return ICE_RXBUF_2048 - XDP_PACKET_HEADROOM;
	else
		return ICE_RXBUF_3072;
}

/**
 * ice_change_mtu - NDO callback to change the MTU
 * @netdev: network interface device structure
 * @new_mtu: new value for maximum frame size
 *
 * Returns 0 on success, negative on failure
 */
static int ice_change_mtu(struct net_device *netdev, int new_mtu)
{
	struct ice_netdev_priv *np = netdev_priv(netdev);
	struct ice_vsi *vsi = np->vsi;
	struct ice_pf *pf = vsi->back;
	u8 count = 0;
	int err = 0;

	if (new_mtu == (int)netdev->mtu) {
		netdev_warn(netdev, "MTU is already %u\n", netdev->mtu);
		return 0;
	}

	if (ice_is_xdp_ena_vsi(vsi)) {
		int frame_size = ice_max_xdp_frame_size(vsi);

		if (new_mtu + ICE_ETH_PKT_HDR_PAD > frame_size) {
			netdev_err(netdev, "max MTU for XDP usage is %d\n",
				   frame_size - ICE_ETH_PKT_HDR_PAD);
			return -EINVAL;
		}
	}

	/* if a reset is in progress, wait for some time for it to complete */
	do {
		if (ice_is_reset_in_progress(pf->state)) {
			count++;
			usleep_range(1000, 2000);
		} else {
			break;
		}

	} while (count < 100);

	if (count == 100) {
		netdev_err(netdev, "can't change MTU. Device is busy\n");
		return -EBUSY;
	}

	netdev->mtu = (unsigned int)new_mtu;

	/* if VSI is up, bring it down and then back up */
	if (!test_and_set_bit(ICE_VSI_DOWN, vsi->state)) {
		err = ice_down(vsi);
		if (err) {
			netdev_err(netdev, "change MTU if_down err %d\n", err);
			return err;
		}

		err = ice_up(vsi);
		if (err) {
			netdev_err(netdev, "change MTU if_up err %d\n", err);
			return err;
		}
	}

	netdev_dbg(netdev, "changed MTU to %d\n", new_mtu);
	set_bit(ICE_FLAG_MTU_CHANGED, pf->flags);

	return err;
}

/**
 * ice_eth_ioctl - Access the hwtstamp interface
 * @netdev: network interface device structure
 * @ifr: interface request data
 * @cmd: ioctl command
 */
static int ice_eth_ioctl(struct net_device *netdev, struct ifreq *ifr, int cmd)
{
	struct ice_netdev_priv *np = netdev_priv(netdev);
	struct ice_pf *pf = np->vsi->back;

	switch (cmd) {
	case SIOCGHWTSTAMP:
		return ice_ptp_get_ts_config(pf, ifr);
	case SIOCSHWTSTAMP:
		return ice_ptp_set_ts_config(pf, ifr);
	default:
		return -EOPNOTSUPP;
	}
}

/**
 * ice_aq_str - convert AQ err code to a string
 * @aq_err: the AQ error code to convert
 */
const char *ice_aq_str(enum ice_aq_err aq_err)
{
	switch (aq_err) {
	case ICE_AQ_RC_OK:
		return "OK";
	case ICE_AQ_RC_EPERM:
		return "ICE_AQ_RC_EPERM";
	case ICE_AQ_RC_ENOENT:
		return "ICE_AQ_RC_ENOENT";
	case ICE_AQ_RC_ENOMEM:
		return "ICE_AQ_RC_ENOMEM";
	case ICE_AQ_RC_EBUSY:
		return "ICE_AQ_RC_EBUSY";
	case ICE_AQ_RC_EEXIST:
		return "ICE_AQ_RC_EEXIST";
	case ICE_AQ_RC_EINVAL:
		return "ICE_AQ_RC_EINVAL";
	case ICE_AQ_RC_ENOSPC:
		return "ICE_AQ_RC_ENOSPC";
	case ICE_AQ_RC_ENOSYS:
		return "ICE_AQ_RC_ENOSYS";
	case ICE_AQ_RC_EMODE:
		return "ICE_AQ_RC_EMODE";
	case ICE_AQ_RC_ENOSEC:
		return "ICE_AQ_RC_ENOSEC";
	case ICE_AQ_RC_EBADSIG:
		return "ICE_AQ_RC_EBADSIG";
	case ICE_AQ_RC_ESVN:
		return "ICE_AQ_RC_ESVN";
	case ICE_AQ_RC_EBADMAN:
		return "ICE_AQ_RC_EBADMAN";
	case ICE_AQ_RC_EBADBUF:
		return "ICE_AQ_RC_EBADBUF";
	}

	return "ICE_AQ_RC_UNKNOWN";
}

/**
 * ice_set_rss_lut - Set RSS LUT
 * @vsi: Pointer to VSI structure
 * @lut: Lookup table
 * @lut_size: Lookup table size
 *
 * Returns 0 on success, negative on failure
 */
int ice_set_rss_lut(struct ice_vsi *vsi, u8 *lut, u16 lut_size)
{
	struct ice_aq_get_set_rss_lut_params params = {};
	struct ice_hw *hw = &vsi->back->hw;
	int status;

	if (!lut)
		return -EINVAL;

	params.vsi_handle = vsi->idx;
	params.lut_size = lut_size;
	params.lut_type = vsi->rss_lut_type;
	params.lut = lut;

	status = ice_aq_set_rss_lut(hw, &params);
	if (status)
		dev_err(ice_pf_to_dev(vsi->back), "Cannot set RSS lut, err %d aq_err %s\n",
			status, ice_aq_str(hw->adminq.sq_last_status));

	return status;
}

/**
 * ice_set_rss_key - Set RSS key
 * @vsi: Pointer to the VSI structure
 * @seed: RSS hash seed
 *
 * Returns 0 on success, negative on failure
 */
int ice_set_rss_key(struct ice_vsi *vsi, u8 *seed)
{
	struct ice_hw *hw = &vsi->back->hw;
	int status;

	if (!seed)
		return -EINVAL;

	status = ice_aq_set_rss_key(hw, vsi->idx, (struct ice_aqc_get_set_rss_keys *)seed);
	if (status)
		dev_err(ice_pf_to_dev(vsi->back), "Cannot set RSS key, err %d aq_err %s\n",
			status, ice_aq_str(hw->adminq.sq_last_status));

	return status;
}

/**
 * ice_get_rss_lut - Get RSS LUT
 * @vsi: Pointer to VSI structure
 * @lut: Buffer to store the lookup table entries
 * @lut_size: Size of buffer to store the lookup table entries
 *
 * Returns 0 on success, negative on failure
 */
int ice_get_rss_lut(struct ice_vsi *vsi, u8 *lut, u16 lut_size)
{
	struct ice_aq_get_set_rss_lut_params params = {};
	struct ice_hw *hw = &vsi->back->hw;
	int status;

	if (!lut)
		return -EINVAL;

	params.vsi_handle = vsi->idx;
	params.lut_size = lut_size;
	params.lut_type = vsi->rss_lut_type;
	params.lut = lut;

	status = ice_aq_get_rss_lut(hw, &params);
	if (status)
		dev_err(ice_pf_to_dev(vsi->back), "Cannot get RSS lut, err %d aq_err %s\n",
			status, ice_aq_str(hw->adminq.sq_last_status));

	return status;
}

/**
 * ice_get_rss_key - Get RSS key
 * @vsi: Pointer to VSI structure
 * @seed: Buffer to store the key in
 *
 * Returns 0 on success, negative on failure
 */
int ice_get_rss_key(struct ice_vsi *vsi, u8 *seed)
{
	struct ice_hw *hw = &vsi->back->hw;
	int status;

	if (!seed)
		return -EINVAL;

	status = ice_aq_get_rss_key(hw, vsi->idx, (struct ice_aqc_get_set_rss_keys *)seed);
	if (status)
		dev_err(ice_pf_to_dev(vsi->back), "Cannot get RSS key, err %d aq_err %s\n",
			status, ice_aq_str(hw->adminq.sq_last_status));

	return status;
}

/**
 * ice_bridge_getlink - Get the hardware bridge mode
 * @skb: skb buff
 * @pid: process ID
 * @seq: RTNL message seq
 * @dev: the netdev being configured
 * @filter_mask: filter mask passed in
 * @nlflags: netlink flags passed in
 *
 * Return the bridge mode (VEB/VEPA)
 */
static int
ice_bridge_getlink(struct sk_buff *skb, u32 pid, u32 seq,
		   struct net_device *dev, u32 filter_mask, int nlflags)
{
	struct ice_netdev_priv *np = netdev_priv(dev);
	struct ice_vsi *vsi = np->vsi;
	struct ice_pf *pf = vsi->back;
	u16 bmode;

	bmode = pf->first_sw->bridge_mode;

	return ndo_dflt_bridge_getlink(skb, pid, seq, dev, bmode, 0, 0, nlflags,
				       filter_mask, NULL);
}

/**
 * ice_vsi_update_bridge_mode - Update VSI for switching bridge mode (VEB/VEPA)
 * @vsi: Pointer to VSI structure
 * @bmode: Hardware bridge mode (VEB/VEPA)
 *
 * Returns 0 on success, negative on failure
 */
static int ice_vsi_update_bridge_mode(struct ice_vsi *vsi, u16 bmode)
{
	struct ice_aqc_vsi_props *vsi_props;
	struct ice_hw *hw = &vsi->back->hw;
	struct ice_vsi_ctx *ctxt;
	int ret;

	vsi_props = &vsi->info;

	ctxt = kzalloc(sizeof(*ctxt), GFP_KERNEL);
	if (!ctxt)
		return -ENOMEM;

	ctxt->info = vsi->info;

	if (bmode == BRIDGE_MODE_VEB)
		/* change from VEPA to VEB mode */
		ctxt->info.sw_flags |= ICE_AQ_VSI_SW_FLAG_ALLOW_LB;
	else
		/* change from VEB to VEPA mode */
		ctxt->info.sw_flags &= ~ICE_AQ_VSI_SW_FLAG_ALLOW_LB;
	ctxt->info.valid_sections = cpu_to_le16(ICE_AQ_VSI_PROP_SW_VALID);

	ret = ice_update_vsi(hw, vsi->idx, ctxt, NULL);
	if (ret) {
		dev_err(ice_pf_to_dev(vsi->back), "update VSI for bridge mode failed, bmode = %d err %d aq_err %s\n",
			bmode, ret, ice_aq_str(hw->adminq.sq_last_status));
		goto out;
	}
	/* Update sw flags for book keeping */
	vsi_props->sw_flags = ctxt->info.sw_flags;

out:
	kfree(ctxt);
	return ret;
}

/**
 * ice_bridge_setlink - Set the hardware bridge mode
 * @dev: the netdev being configured
 * @nlh: RTNL message
 * @flags: bridge setlink flags
 * @extack: netlink extended ack
 *
 * Sets the bridge mode (VEB/VEPA) of the switch to which the netdev (VSI) is
 * hooked up to. Iterates through the PF VSI list and sets the loopback mode (if
 * not already set for all VSIs connected to this switch. And also update the
 * unicast switch filter rules for the corresponding switch of the netdev.
 */
static int
ice_bridge_setlink(struct net_device *dev, struct nlmsghdr *nlh,
		   u16 __always_unused flags,
		   struct netlink_ext_ack __always_unused *extack)
{
	struct ice_netdev_priv *np = netdev_priv(dev);
	struct ice_pf *pf = np->vsi->back;
	struct nlattr *attr, *br_spec;
	struct ice_hw *hw = &pf->hw;
	struct ice_sw *pf_sw;
	int rem, v, err = 0;

	pf_sw = pf->first_sw;
	/* find the attribute in the netlink message */
	br_spec = nlmsg_find_attr(nlh, sizeof(struct ifinfomsg), IFLA_AF_SPEC);

	nla_for_each_nested(attr, br_spec, rem) {
		__u16 mode;

		if (nla_type(attr) != IFLA_BRIDGE_MODE)
			continue;
		mode = nla_get_u16(attr);
		if (mode != BRIDGE_MODE_VEPA && mode != BRIDGE_MODE_VEB)
			return -EINVAL;
		/* Continue  if bridge mode is not being flipped */
		if (mode == pf_sw->bridge_mode)
			continue;
		/* Iterates through the PF VSI list and update the loopback
		 * mode of the VSI
		 */
		ice_for_each_vsi(pf, v) {
			if (!pf->vsi[v])
				continue;
			err = ice_vsi_update_bridge_mode(pf->vsi[v], mode);
			if (err)
				return err;
		}

		hw->evb_veb = (mode == BRIDGE_MODE_VEB);
		/* Update the unicast switch filter rules for the corresponding
		 * switch of the netdev
		 */
		err = ice_update_sw_rule_bridge_mode(hw);
		if (err) {
			netdev_err(dev, "switch rule update failed, mode = %d err %d aq_err %s\n",
				   mode, err,
				   ice_aq_str(hw->adminq.sq_last_status));
			/* revert hw->evb_veb */
			hw->evb_veb = (pf_sw->bridge_mode == BRIDGE_MODE_VEB);
			return err;
		}

		pf_sw->bridge_mode = mode;
	}

	return 0;
}

/**
 * ice_tx_timeout - Respond to a Tx Hang
 * @netdev: network interface device structure
 * @txqueue: Tx queue
 */
static void ice_tx_timeout(struct net_device *netdev, unsigned int txqueue)
{
	struct ice_netdev_priv *np = netdev_priv(netdev);
	struct ice_tx_ring *tx_ring = NULL;
	struct ice_vsi *vsi = np->vsi;
	struct ice_pf *pf = vsi->back;
	u32 i;

	pf->tx_timeout_count++;

	/* Check if PFC is enabled for the TC to which the queue belongs
	 * to. If yes then Tx timeout is not caused by a hung queue, no
	 * need to reset and rebuild
	 */
	if (ice_is_pfc_causing_hung_q(pf, txqueue)) {
		dev_info(ice_pf_to_dev(pf), "Fake Tx hang detected on queue %u, timeout caused by PFC storm\n",
			 txqueue);
		return;
	}

	/* now that we have an index, find the tx_ring struct */
	ice_for_each_txq(vsi, i)
		if (vsi->tx_rings[i] && vsi->tx_rings[i]->desc)
			if (txqueue == vsi->tx_rings[i]->q_index) {
				tx_ring = vsi->tx_rings[i];
				break;
			}

	/* Reset recovery level if enough time has elapsed after last timeout.
	 * Also ensure no new reset action happens before next timeout period.
	 */
	if (time_after(jiffies, (pf->tx_timeout_last_recovery + HZ * 20)))
		pf->tx_timeout_recovery_level = 1;
	else if (time_before(jiffies, (pf->tx_timeout_last_recovery +
				       netdev->watchdog_timeo)))
		return;

	if (tx_ring) {
		struct ice_hw *hw = &pf->hw;
		u32 head, val = 0;

		head = (rd32(hw, QTX_COMM_HEAD(vsi->txq_map[txqueue])) &
			QTX_COMM_HEAD_HEAD_M) >> QTX_COMM_HEAD_HEAD_S;
		/* Read interrupt register */
		val = rd32(hw, GLINT_DYN_CTL(tx_ring->q_vector->reg_idx));

		netdev_info(netdev, "tx_timeout: VSI_num: %d, Q %u, NTC: 0x%x, HW_HEAD: 0x%x, NTU: 0x%x, INT: 0x%x\n",
			    vsi->vsi_num, txqueue, tx_ring->next_to_clean,
			    head, tx_ring->next_to_use, val);
	}

	pf->tx_timeout_last_recovery = jiffies;
	netdev_info(netdev, "tx_timeout recovery level %d, txqueue %u\n",
		    pf->tx_timeout_recovery_level, txqueue);

	switch (pf->tx_timeout_recovery_level) {
	case 1:
		set_bit(ICE_PFR_REQ, pf->state);
		break;
	case 2:
		set_bit(ICE_CORER_REQ, pf->state);
		break;
	case 3:
		set_bit(ICE_GLOBR_REQ, pf->state);
		break;
	default:
		netdev_err(netdev, "tx_timeout recovery unsuccessful, device is in unrecoverable state.\n");
		set_bit(ICE_DOWN, pf->state);
		set_bit(ICE_VSI_NEEDS_RESTART, vsi->state);
		set_bit(ICE_SERVICE_DIS, pf->state);
		break;
	}

	ice_service_task_schedule(pf);
	pf->tx_timeout_recovery_level++;
}

/**
 * ice_setup_tc_cls_flower - flower classifier offloads
 * @np: net device to configure
 * @filter_dev: device on which filter is added
 * @cls_flower: offload data
 */
static int
ice_setup_tc_cls_flower(struct ice_netdev_priv *np,
			struct net_device *filter_dev,
			struct flow_cls_offload *cls_flower)
{
	struct ice_vsi *vsi = np->vsi;

	if (cls_flower->common.chain_index)
		return -EOPNOTSUPP;

	switch (cls_flower->command) {
	case FLOW_CLS_REPLACE:
		return ice_add_cls_flower(filter_dev, vsi, cls_flower);
	case FLOW_CLS_DESTROY:
		return ice_del_cls_flower(vsi, cls_flower);
	default:
		return -EINVAL;
	}
}

/**
 * ice_setup_tc_block_cb - callback handler registered for TC block
 * @type: TC SETUP type
 * @type_data: TC flower offload data that contains user input
 * @cb_priv: netdev private data
 */
static int
ice_setup_tc_block_cb(enum tc_setup_type type, void *type_data, void *cb_priv)
{
	struct ice_netdev_priv *np = cb_priv;

	switch (type) {
	case TC_SETUP_CLSFLOWER:
		return ice_setup_tc_cls_flower(np, np->vsi->netdev,
					       type_data);
	default:
		return -EOPNOTSUPP;
	}
}

/**
 * ice_validate_mqprio_qopt - Validate TCF input parameters
 * @vsi: Pointer to VSI
 * @mqprio_qopt: input parameters for mqprio queue configuration
 *
 * This function validates MQPRIO params, such as qcount (power of 2 wherever
 * needed), and make sure user doesn't specify qcount and BW rate limit
 * for TCs, which are more than "num_tc"
 */
static int
ice_validate_mqprio_qopt(struct ice_vsi *vsi,
			 struct tc_mqprio_qopt_offload *mqprio_qopt)
{
	u64 sum_max_rate = 0, sum_min_rate = 0;
	int non_power_of_2_qcount = 0;
	struct ice_pf *pf = vsi->back;
	int max_rss_q_cnt = 0;
	struct device *dev;
	int i, speed;
	u8 num_tc;

	if (vsi->type != ICE_VSI_PF)
		return -EINVAL;

	if (mqprio_qopt->qopt.offset[0] != 0 ||
	    mqprio_qopt->qopt.num_tc < 1 ||
	    mqprio_qopt->qopt.num_tc > ICE_CHNL_MAX_TC)
		return -EINVAL;

	dev = ice_pf_to_dev(pf);
	vsi->ch_rss_size = 0;
	num_tc = mqprio_qopt->qopt.num_tc;

	for (i = 0; num_tc; i++) {
		int qcount = mqprio_qopt->qopt.count[i];
		u64 max_rate, min_rate, rem;

		if (!qcount)
			return -EINVAL;

		if (is_power_of_2(qcount)) {
			if (non_power_of_2_qcount &&
			    qcount > non_power_of_2_qcount) {
				dev_err(dev, "qcount[%d] cannot be greater than non power of 2 qcount[%d]\n",
					qcount, non_power_of_2_qcount);
				return -EINVAL;
			}
			if (qcount > max_rss_q_cnt)
				max_rss_q_cnt = qcount;
		} else {
			if (non_power_of_2_qcount &&
			    qcount != non_power_of_2_qcount) {
				dev_err(dev, "Only one non power of 2 qcount allowed[%d,%d]\n",
					qcount, non_power_of_2_qcount);
				return -EINVAL;
			}
			if (qcount < max_rss_q_cnt) {
				dev_err(dev, "non power of 2 qcount[%d] cannot be less than other qcount[%d]\n",
					qcount, max_rss_q_cnt);
				return -EINVAL;
			}
			max_rss_q_cnt = qcount;
			non_power_of_2_qcount = qcount;
		}

		/* TC command takes input in K/N/Gbps or K/M/Gbit etc but
		 * converts the bandwidth rate limit into Bytes/s when
		 * passing it down to the driver. So convert input bandwidth
		 * from Bytes/s to Kbps
		 */
		max_rate = mqprio_qopt->max_rate[i];
		max_rate = div_u64(max_rate, ICE_BW_KBPS_DIVISOR);
		sum_max_rate += max_rate;

		/* min_rate is minimum guaranteed rate and it can't be zero */
		min_rate = mqprio_qopt->min_rate[i];
		min_rate = div_u64(min_rate, ICE_BW_KBPS_DIVISOR);
		sum_min_rate += min_rate;

		if (min_rate && min_rate < ICE_MIN_BW_LIMIT) {
			dev_err(dev, "TC%d: min_rate(%llu Kbps) < %u Kbps\n", i,
				min_rate, ICE_MIN_BW_LIMIT);
			return -EINVAL;
		}

		iter_div_u64_rem(min_rate, ICE_MIN_BW_LIMIT, &rem);
		if (rem) {
			dev_err(dev, "TC%d: Min Rate not multiple of %u Kbps",
				i, ICE_MIN_BW_LIMIT);
			return -EINVAL;
		}

		iter_div_u64_rem(max_rate, ICE_MIN_BW_LIMIT, &rem);
		if (rem) {
			dev_err(dev, "TC%d: Max Rate not multiple of %u Kbps",
				i, ICE_MIN_BW_LIMIT);
			return -EINVAL;
		}

		/* min_rate can't be more than max_rate, except when max_rate
		 * is zero (implies max_rate sought is max line rate). In such
		 * a case min_rate can be more than max.
		 */
		if (max_rate && min_rate > max_rate) {
			dev_err(dev, "min_rate %llu Kbps can't be more than max_rate %llu Kbps\n",
				min_rate, max_rate);
			return -EINVAL;
		}

		if (i >= mqprio_qopt->qopt.num_tc - 1)
			break;
		if (mqprio_qopt->qopt.offset[i + 1] !=
		    (mqprio_qopt->qopt.offset[i] + qcount))
			return -EINVAL;
	}
	if (vsi->num_rxq <
	    (mqprio_qopt->qopt.offset[i] + mqprio_qopt->qopt.count[i]))
		return -EINVAL;
	if (vsi->num_txq <
	    (mqprio_qopt->qopt.offset[i] + mqprio_qopt->qopt.count[i]))
		return -EINVAL;

	speed = ice_get_link_speed_kbps(vsi);
	if (sum_max_rate && sum_max_rate > (u64)speed) {
		dev_err(dev, "Invalid max Tx rate(%llu) Kbps > speed(%u) Kbps specified\n",
			sum_max_rate, speed);
		return -EINVAL;
	}
	if (sum_min_rate && sum_min_rate > (u64)speed) {
		dev_err(dev, "Invalid min Tx rate(%llu) Kbps > speed (%u) Kbps specified\n",
			sum_min_rate, speed);
		return -EINVAL;
	}

	/* make sure vsi->ch_rss_size is set correctly based on TC's qcount */
	vsi->ch_rss_size = max_rss_q_cnt;

	return 0;
}

/**
 * ice_add_vsi_to_fdir - add a VSI to the flow director group for PF
 * @pf: ptr to PF device
 * @vsi: ptr to VSI
 */
static int ice_add_vsi_to_fdir(struct ice_pf *pf, struct ice_vsi *vsi)
{
	struct device *dev = ice_pf_to_dev(pf);
	bool added = false;
	struct ice_hw *hw;
	int flow;

	if (!(vsi->num_gfltr || vsi->num_bfltr))
		return -EINVAL;

	hw = &pf->hw;
	for (flow = 0; flow < ICE_FLTR_PTYPE_MAX; flow++) {
		struct ice_fd_hw_prof *prof;
		int tun, status;
		u64 entry_h;

		if (!(hw->fdir_prof && hw->fdir_prof[flow] &&
		      hw->fdir_prof[flow]->cnt))
			continue;

		for (tun = 0; tun < ICE_FD_HW_SEG_MAX; tun++) {
			enum ice_flow_priority prio;
			u64 prof_id;

			/* add this VSI to FDir profile for this flow */
			prio = ICE_FLOW_PRIO_NORMAL;
			prof = hw->fdir_prof[flow];
			prof_id = flow + tun * ICE_FLTR_PTYPE_MAX;
			status = ice_flow_add_entry(hw, ICE_BLK_FD, prof_id,
						    prof->vsi_h[0], vsi->idx,
						    prio, prof->fdir_seg[tun],
						    &entry_h);
			if (status) {
				dev_err(dev, "channel VSI idx %d, not able to add to group %d\n",
					vsi->idx, flow);
				continue;
			}

			prof->entry_h[prof->cnt][tun] = entry_h;
		}

		/* store VSI for filter replay and delete */
		prof->vsi_h[prof->cnt] = vsi->idx;
		prof->cnt++;

		added = true;
		dev_dbg(dev, "VSI idx %d added to fdir group %d\n", vsi->idx,
			flow);
	}

	if (!added)
		dev_dbg(dev, "VSI idx %d not added to fdir groups\n", vsi->idx);

	return 0;
}

/**
 * ice_add_channel - add a channel by adding VSI
 * @pf: ptr to PF device
 * @sw_id: underlying HW switching element ID
 * @ch: ptr to channel structure
 *
 * Add a channel (VSI) using add_vsi and queue_map
 */
static int ice_add_channel(struct ice_pf *pf, u16 sw_id, struct ice_channel *ch)
{
	struct device *dev = ice_pf_to_dev(pf);
	struct ice_vsi *vsi;

	if (ch->type != ICE_VSI_CHNL) {
		dev_err(dev, "add new VSI failed, ch->type %d\n", ch->type);
		return -EINVAL;
	}

	vsi = ice_chnl_vsi_setup(pf, pf->hw.port_info, ch);
	if (!vsi || vsi->type != ICE_VSI_CHNL) {
		dev_err(dev, "create chnl VSI failure\n");
		return -EINVAL;
	}

	ice_add_vsi_to_fdir(pf, vsi);

	ch->sw_id = sw_id;
	ch->vsi_num = vsi->vsi_num;
	ch->info.mapping_flags = vsi->info.mapping_flags;
	ch->ch_vsi = vsi;
	/* set the back pointer of channel for newly created VSI */
	vsi->ch = ch;

	memcpy(&ch->info.q_mapping, &vsi->info.q_mapping,
	       sizeof(vsi->info.q_mapping));
	memcpy(&ch->info.tc_mapping, vsi->info.tc_mapping,
	       sizeof(vsi->info.tc_mapping));

	return 0;
}

/**
 * ice_chnl_cfg_res
 * @vsi: the VSI being setup
 * @ch: ptr to channel structure
 *
 * Configure channel specific resources such as rings, vector.
 */
static void ice_chnl_cfg_res(struct ice_vsi *vsi, struct ice_channel *ch)
{
	int i;

	for (i = 0; i < ch->num_txq; i++) {
		struct ice_q_vector *tx_q_vector, *rx_q_vector;
		struct ice_ring_container *rc;
		struct ice_tx_ring *tx_ring;
		struct ice_rx_ring *rx_ring;

		tx_ring = vsi->tx_rings[ch->base_q + i];
		rx_ring = vsi->rx_rings[ch->base_q + i];
		if (!tx_ring || !rx_ring)
			continue;

		/* setup ring being channel enabled */
		tx_ring->ch = ch;
		rx_ring->ch = ch;

		/* following code block sets up vector specific attributes */
		tx_q_vector = tx_ring->q_vector;
		rx_q_vector = rx_ring->q_vector;
		if (!tx_q_vector && !rx_q_vector)
			continue;

		if (tx_q_vector) {
			tx_q_vector->ch = ch;
			/* setup Tx and Rx ITR setting if DIM is off */
			rc = &tx_q_vector->tx;
			if (!ITR_IS_DYNAMIC(rc))
				ice_write_itr(rc, rc->itr_setting);
		}
		if (rx_q_vector) {
			rx_q_vector->ch = ch;
			/* setup Tx and Rx ITR setting if DIM is off */
			rc = &rx_q_vector->rx;
			if (!ITR_IS_DYNAMIC(rc))
				ice_write_itr(rc, rc->itr_setting);
		}
	}

	/* it is safe to assume that, if channel has non-zero num_t[r]xq, then
	 * GLINT_ITR register would have written to perform in-context
	 * update, hence perform flush
	 */
	if (ch->num_txq || ch->num_rxq)
		ice_flush(&vsi->back->hw);
}

/**
 * ice_cfg_chnl_all_res - configure channel resources
 * @vsi: pte to main_vsi
 * @ch: ptr to channel structure
 *
 * This function configures channel specific resources such as flow-director
 * counter index, and other resources such as queues, vectors, ITR settings
 */
static void
ice_cfg_chnl_all_res(struct ice_vsi *vsi, struct ice_channel *ch)
{
	/* configure channel (aka ADQ) resources such as queues, vectors,
	 * ITR settings for channel specific vectors and anything else
	 */
	ice_chnl_cfg_res(vsi, ch);
}

/**
 * ice_setup_hw_channel - setup new channel
 * @pf: ptr to PF device
 * @vsi: the VSI being setup
 * @ch: ptr to channel structure
 * @sw_id: underlying HW switching element ID
 * @type: type of channel to be created (VMDq2/VF)
 *
 * Setup new channel (VSI) based on specified type (VMDq2/VF)
 * and configures Tx rings accordingly
 */
static int
ice_setup_hw_channel(struct ice_pf *pf, struct ice_vsi *vsi,
		     struct ice_channel *ch, u16 sw_id, u8 type)
{
	struct device *dev = ice_pf_to_dev(pf);
	int ret;

	ch->base_q = vsi->next_base_q;
	ch->type = type;

	ret = ice_add_channel(pf, sw_id, ch);
	if (ret) {
		dev_err(dev, "failed to add_channel using sw_id %u\n", sw_id);
		return ret;
	}

	/* configure/setup ADQ specific resources */
	ice_cfg_chnl_all_res(vsi, ch);

	/* make sure to update the next_base_q so that subsequent channel's
	 * (aka ADQ) VSI queue map is correct
	 */
	vsi->next_base_q = vsi->next_base_q + ch->num_rxq;
	dev_dbg(dev, "added channel: vsi_num %u, num_rxq %u\n", ch->vsi_num,
		ch->num_rxq);

	return 0;
}

/**
 * ice_setup_channel - setup new channel using uplink element
 * @pf: ptr to PF device
 * @vsi: the VSI being setup
 * @ch: ptr to channel structure
 *
 * Setup new channel (VSI) based on specified type (VMDq2/VF)
 * and uplink switching element
 */
static bool
ice_setup_channel(struct ice_pf *pf, struct ice_vsi *vsi,
		  struct ice_channel *ch)
{
	struct device *dev = ice_pf_to_dev(pf);
	u16 sw_id;
	int ret;

	if (vsi->type != ICE_VSI_PF) {
		dev_err(dev, "unsupported parent VSI type(%d)\n", vsi->type);
		return false;
	}

	sw_id = pf->first_sw->sw_id;

	/* create channel (VSI) */
	ret = ice_setup_hw_channel(pf, vsi, ch, sw_id, ICE_VSI_CHNL);
	if (ret) {
		dev_err(dev, "failed to setup hw_channel\n");
		return false;
	}
	dev_dbg(dev, "successfully created channel()\n");

	return ch->ch_vsi ? true : false;
}

/**
 * ice_set_bw_limit - setup BW limit for Tx traffic based on max_tx_rate
 * @vsi: VSI to be configured
 * @max_tx_rate: max Tx rate in Kbps to be configured as maximum BW limit
 * @min_tx_rate: min Tx rate in Kbps to be configured as minimum BW limit
 */
static int
ice_set_bw_limit(struct ice_vsi *vsi, u64 max_tx_rate, u64 min_tx_rate)
{
	int err;

	err = ice_set_min_bw_limit(vsi, min_tx_rate);
	if (err)
		return err;

	return ice_set_max_bw_limit(vsi, max_tx_rate);
}

/**
 * ice_create_q_channel - function to create channel
 * @vsi: VSI to be configured
 * @ch: ptr to channel (it contains channel specific params)
 *
 * This function creates channel (VSI) using num_queues specified by user,
 * reconfigs RSS if needed.
 */
static int ice_create_q_channel(struct ice_vsi *vsi, struct ice_channel *ch)
{
	struct ice_pf *pf = vsi->back;
	struct device *dev;

	if (!ch)
		return -EINVAL;

	dev = ice_pf_to_dev(pf);
	if (!ch->num_txq || !ch->num_rxq) {
		dev_err(dev, "Invalid num_queues requested: %d\n", ch->num_rxq);
		return -EINVAL;
	}

	if (!vsi->cnt_q_avail || vsi->cnt_q_avail < ch->num_txq) {
		dev_err(dev, "cnt_q_avail (%u) less than num_queues %d\n",
			vsi->cnt_q_avail, ch->num_txq);
		return -EINVAL;
	}

	if (!ice_setup_channel(pf, vsi, ch)) {
		dev_info(dev, "Failed to setup channel\n");
		return -EINVAL;
	}
	/* configure BW rate limit */
	if (ch->ch_vsi && (ch->max_tx_rate || ch->min_tx_rate)) {
		int ret;

		ret = ice_set_bw_limit(ch->ch_vsi, ch->max_tx_rate,
				       ch->min_tx_rate);
		if (ret)
			dev_err(dev, "failed to set Tx rate of %llu Kbps for VSI(%u)\n",
				ch->max_tx_rate, ch->ch_vsi->vsi_num);
		else
			dev_dbg(dev, "set Tx rate of %llu Kbps for VSI(%u)\n",
				ch->max_tx_rate, ch->ch_vsi->vsi_num);
	}

	vsi->cnt_q_avail -= ch->num_txq;

	return 0;
}

/**
 * ice_rem_all_chnl_fltrs - removes all channel filters
 * @pf: ptr to PF, TC-flower based filter are tracked at PF level
 *
 * Remove all advanced switch filters only if they are channel specific
 * tc-flower based filter
 */
static void ice_rem_all_chnl_fltrs(struct ice_pf *pf)
{
	struct ice_tc_flower_fltr *fltr;
	struct hlist_node *node;

	/* to remove all channel filters, iterate an ordered list of filters */
	hlist_for_each_entry_safe(fltr, node,
				  &pf->tc_flower_fltr_list,
				  tc_flower_node) {
		struct ice_rule_query_data rule;
		int status;

		/* for now process only channel specific filters */
		if (!ice_is_chnl_fltr(fltr))
			continue;

		rule.rid = fltr->rid;
		rule.rule_id = fltr->rule_id;
		rule.vsi_handle = fltr->dest_id;
		status = ice_rem_adv_rule_by_id(&pf->hw, &rule);
		if (status) {
			if (status == -ENOENT)
				dev_dbg(ice_pf_to_dev(pf), "TC flower filter (rule_id %u) does not exist\n",
					rule.rule_id);
			else
				dev_err(ice_pf_to_dev(pf), "failed to delete TC flower filter, status %d\n",
					status);
		} else if (fltr->dest_vsi) {
			/* update advanced switch filter count */
			if (fltr->dest_vsi->type == ICE_VSI_CHNL) {
				u32 flags = fltr->flags;

				fltr->dest_vsi->num_chnl_fltr--;
				if (flags & (ICE_TC_FLWR_FIELD_DST_MAC |
					     ICE_TC_FLWR_FIELD_ENC_DST_MAC))
					pf->num_dmac_chnl_fltrs--;
			}
		}

		hlist_del(&fltr->tc_flower_node);
		kfree(fltr);
	}
}

/**
 * ice_remove_q_channels - Remove queue channels for the TCs
 * @vsi: VSI to be configured
 * @rem_fltr: delete advanced switch filter or not
 *
 * Remove queue channels for the TCs
 */
static void ice_remove_q_channels(struct ice_vsi *vsi, bool rem_fltr)
{
	struct ice_channel *ch, *ch_tmp;
	struct ice_pf *pf = vsi->back;
	int i;

	/* remove all tc-flower based filter if they are channel filters only */
	if (rem_fltr)
		ice_rem_all_chnl_fltrs(pf);

	/* remove ntuple filters since queue configuration is being changed */
	if  (vsi->netdev->features & NETIF_F_NTUPLE) {
		struct ice_hw *hw = &pf->hw;

		mutex_lock(&hw->fdir_fltr_lock);
		ice_fdir_del_all_fltrs(vsi);
		mutex_unlock(&hw->fdir_fltr_lock);
	}

	/* perform cleanup for channels if they exist */
	list_for_each_entry_safe(ch, ch_tmp, &vsi->ch_list, list) {
		struct ice_vsi *ch_vsi;

		list_del(&ch->list);
		ch_vsi = ch->ch_vsi;
		if (!ch_vsi) {
			kfree(ch);
			continue;
		}

		/* Reset queue contexts */
		for (i = 0; i < ch->num_rxq; i++) {
			struct ice_tx_ring *tx_ring;
			struct ice_rx_ring *rx_ring;

			tx_ring = vsi->tx_rings[ch->base_q + i];
			rx_ring = vsi->rx_rings[ch->base_q + i];
			if (tx_ring) {
				tx_ring->ch = NULL;
				if (tx_ring->q_vector)
					tx_ring->q_vector->ch = NULL;
			}
			if (rx_ring) {
				rx_ring->ch = NULL;
				if (rx_ring->q_vector)
					rx_ring->q_vector->ch = NULL;
			}
		}

		/* Release FD resources for the channel VSI */
		ice_fdir_rem_adq_chnl(&pf->hw, ch->ch_vsi->idx);

		/* clear the VSI from scheduler tree */
		ice_rm_vsi_lan_cfg(ch->ch_vsi->port_info, ch->ch_vsi->idx);

		/* Delete VSI from FW */
		ice_vsi_delete(ch->ch_vsi);

		/* Delete VSI from PF and HW VSI arrays */
		ice_vsi_clear(ch->ch_vsi);

		/* free the channel */
		kfree(ch);
	}

	/* clear the channel VSI map which is stored in main VSI */
	ice_for_each_chnl_tc(i)
		vsi->tc_map_vsi[i] = NULL;

	/* reset main VSI's all TC information */
	vsi->all_enatc = 0;
	vsi->all_numtc = 0;
}

/**
 * ice_rebuild_channels - rebuild channel
 * @pf: ptr to PF
 *
 * Recreate channel VSIs and replay filters
 */
static int ice_rebuild_channels(struct ice_pf *pf)
{
	struct device *dev = ice_pf_to_dev(pf);
	struct ice_vsi *main_vsi;
	bool rem_adv_fltr = true;
	struct ice_channel *ch;
	struct ice_vsi *vsi;
	int tc_idx = 1;
	int i, err;

	main_vsi = ice_get_main_vsi(pf);
	if (!main_vsi)
		return 0;

	if (!test_bit(ICE_FLAG_TC_MQPRIO, pf->flags) ||
	    main_vsi->old_numtc == 1)
		return 0; /* nothing to be done */

	/* reconfigure main VSI based on old value of TC and cached values
	 * for MQPRIO opts
	 */
	err = ice_vsi_cfg_tc(main_vsi, main_vsi->old_ena_tc);
	if (err) {
		dev_err(dev, "failed configuring TC(ena_tc:0x%02x) for HW VSI=%u\n",
			main_vsi->old_ena_tc, main_vsi->vsi_num);
		return err;
	}

	/* rebuild ADQ VSIs */
	ice_for_each_vsi(pf, i) {
		enum ice_vsi_type type;

		vsi = pf->vsi[i];
		if (!vsi || vsi->type != ICE_VSI_CHNL)
			continue;

		type = vsi->type;

		/* rebuild ADQ VSI */
		err = ice_vsi_rebuild(vsi, true);
		if (err) {
			dev_err(dev, "VSI (type:%s) at index %d rebuild failed, err %d\n",
				ice_vsi_type_str(type), vsi->idx, err);
			goto cleanup;
		}

		/* Re-map HW VSI number, using VSI handle that has been
		 * previously validated in ice_replay_vsi() call above
		 */
		vsi->vsi_num = ice_get_hw_vsi_num(&pf->hw, vsi->idx);

		/* replay filters for the VSI */
		err = ice_replay_vsi(&pf->hw, vsi->idx);
		if (err) {
			dev_err(dev, "VSI (type:%s) replay failed, err %d, VSI index %d\n",
				ice_vsi_type_str(type), err, vsi->idx);
			rem_adv_fltr = false;
			goto cleanup;
		}
		dev_info(dev, "VSI (type:%s) at index %d rebuilt successfully\n",
			 ice_vsi_type_str(type), vsi->idx);

		/* store ADQ VSI at correct TC index in main VSI's
		 * map of TC to VSI
		 */
		main_vsi->tc_map_vsi[tc_idx++] = vsi;
	}

	/* ADQ VSI(s) has been rebuilt successfully, so setup
	 * channel for main VSI's Tx and Rx rings
	 */
	list_for_each_entry(ch, &main_vsi->ch_list, list) {
		struct ice_vsi *ch_vsi;

		ch_vsi = ch->ch_vsi;
		if (!ch_vsi)
			continue;

		/* reconfig channel resources */
		ice_cfg_chnl_all_res(main_vsi, ch);

		/* replay BW rate limit if it is non-zero */
		if (!ch->max_tx_rate && !ch->min_tx_rate)
			continue;

		err = ice_set_bw_limit(ch_vsi, ch->max_tx_rate,
				       ch->min_tx_rate);
		if (err)
			dev_err(dev, "failed (err:%d) to rebuild BW rate limit, max_tx_rate: %llu Kbps, min_tx_rate: %llu Kbps for VSI(%u)\n",
				err, ch->max_tx_rate, ch->min_tx_rate,
				ch_vsi->vsi_num);
		else
			dev_dbg(dev, "successfully rebuild BW rate limit, max_tx_rate: %llu Kbps, min_tx_rate: %llu Kbps for VSI(%u)\n",
				ch->max_tx_rate, ch->min_tx_rate,
				ch_vsi->vsi_num);
	}

	/* reconfig RSS for main VSI */
	if (main_vsi->ch_rss_size)
		ice_vsi_cfg_rss_lut_key(main_vsi);

	return 0;

cleanup:
	ice_remove_q_channels(main_vsi, rem_adv_fltr);
	return err;
}

/**
 * ice_create_q_channels - Add queue channel for the given TCs
 * @vsi: VSI to be configured
 *
 * Configures queue channel mapping to the given TCs
 */
static int ice_create_q_channels(struct ice_vsi *vsi)
{
	struct ice_pf *pf = vsi->back;
	struct ice_channel *ch;
	int ret = 0, i;

	ice_for_each_chnl_tc(i) {
		if (!(vsi->all_enatc & BIT(i)))
			continue;

		ch = kzalloc(sizeof(*ch), GFP_KERNEL);
		if (!ch) {
			ret = -ENOMEM;
			goto err_free;
		}
		INIT_LIST_HEAD(&ch->list);
		ch->num_rxq = vsi->mqprio_qopt.qopt.count[i];
		ch->num_txq = vsi->mqprio_qopt.qopt.count[i];
		ch->base_q = vsi->mqprio_qopt.qopt.offset[i];
		ch->max_tx_rate = vsi->mqprio_qopt.max_rate[i];
		ch->min_tx_rate = vsi->mqprio_qopt.min_rate[i];

		/* convert to Kbits/s */
		if (ch->max_tx_rate)
			ch->max_tx_rate = div_u64(ch->max_tx_rate,
						  ICE_BW_KBPS_DIVISOR);
		if (ch->min_tx_rate)
			ch->min_tx_rate = div_u64(ch->min_tx_rate,
						  ICE_BW_KBPS_DIVISOR);

		ret = ice_create_q_channel(vsi, ch);
		if (ret) {
			dev_err(ice_pf_to_dev(pf),
				"failed creating channel TC:%d\n", i);
			kfree(ch);
			goto err_free;
		}
		list_add_tail(&ch->list, &vsi->ch_list);
		vsi->tc_map_vsi[i] = ch->ch_vsi;
		dev_dbg(ice_pf_to_dev(pf),
			"successfully created channel: VSI %pK\n", ch->ch_vsi);
	}
	return 0;

err_free:
	ice_remove_q_channels(vsi, false);

	return ret;
}

/**
 * ice_setup_tc_mqprio_qdisc - configure multiple traffic classes
 * @netdev: net device to configure
 * @type_data: TC offload data
 */
static int ice_setup_tc_mqprio_qdisc(struct net_device *netdev, void *type_data)
{
	struct tc_mqprio_qopt_offload *mqprio_qopt = type_data;
	struct ice_netdev_priv *np = netdev_priv(netdev);
	struct ice_vsi *vsi = np->vsi;
	struct ice_pf *pf = vsi->back;
	u16 mode, ena_tc_qdisc = 0;
	int cur_txq, cur_rxq;
	u8 hw = 0, num_tcf;
	struct device *dev;
	int ret, i;

	dev = ice_pf_to_dev(pf);
	num_tcf = mqprio_qopt->qopt.num_tc;
	hw = mqprio_qopt->qopt.hw;
	mode = mqprio_qopt->mode;
	if (!hw) {
		clear_bit(ICE_FLAG_TC_MQPRIO, pf->flags);
		vsi->ch_rss_size = 0;
		memcpy(&vsi->mqprio_qopt, mqprio_qopt, sizeof(*mqprio_qopt));
		goto config_tcf;
	}

	/* Generate queue region map for number of TCF requested */
	for (i = 0; i < num_tcf; i++)
		ena_tc_qdisc |= BIT(i);

	switch (mode) {
	case TC_MQPRIO_MODE_CHANNEL:

		ret = ice_validate_mqprio_qopt(vsi, mqprio_qopt);
		if (ret) {
			netdev_err(netdev, "failed to validate_mqprio_qopt(), ret %d\n",
				   ret);
			return ret;
		}
		memcpy(&vsi->mqprio_qopt, mqprio_qopt, sizeof(*mqprio_qopt));
		set_bit(ICE_FLAG_TC_MQPRIO, pf->flags);
		/* don't assume state of hw_tc_offload during driver load
		 * and set the flag for TC flower filter if hw_tc_offload
		 * already ON
		 */
		if (vsi->netdev->features & NETIF_F_HW_TC)
			set_bit(ICE_FLAG_CLS_FLOWER, pf->flags);
		break;
	default:
		return -EINVAL;
	}

config_tcf:

	/* Requesting same TCF configuration as already enabled */
	if (ena_tc_qdisc == vsi->tc_cfg.ena_tc &&
	    mode != TC_MQPRIO_MODE_CHANNEL)
		return 0;

	/* Pause VSI queues */
	ice_dis_vsi(vsi, true);

	if (!hw && !test_bit(ICE_FLAG_TC_MQPRIO, pf->flags))
		ice_remove_q_channels(vsi, true);

	if (!hw && !test_bit(ICE_FLAG_TC_MQPRIO, pf->flags)) {
		vsi->req_txq = min_t(int, ice_get_avail_txq_count(pf),
				     num_online_cpus());
		vsi->req_rxq = min_t(int, ice_get_avail_rxq_count(pf),
				     num_online_cpus());
	} else {
		/* logic to rebuild VSI, same like ethtool -L */
		u16 offset = 0, qcount_tx = 0, qcount_rx = 0;

		for (i = 0; i < num_tcf; i++) {
			if (!(ena_tc_qdisc & BIT(i)))
				continue;

			offset = vsi->mqprio_qopt.qopt.offset[i];
			qcount_rx = vsi->mqprio_qopt.qopt.count[i];
			qcount_tx = vsi->mqprio_qopt.qopt.count[i];
		}
		vsi->req_txq = offset + qcount_tx;
		vsi->req_rxq = offset + qcount_rx;

		/* store away original rss_size info, so that it gets reused
		 * form ice_vsi_rebuild during tc-qdisc delete stage - to
		 * determine, what should be the rss_sizefor main VSI
		 */
		vsi->orig_rss_size = vsi->rss_size;
	}

	/* save current values of Tx and Rx queues before calling VSI rebuild
	 * for fallback option
	 */
	cur_txq = vsi->num_txq;
	cur_rxq = vsi->num_rxq;

	/* proceed with rebuild main VSI using correct number of queues */
	ret = ice_vsi_rebuild(vsi, false);
	if (ret) {
		/* fallback to current number of queues */
		dev_info(dev, "Rebuild failed with new queues, try with current number of queues\n");
		vsi->req_txq = cur_txq;
		vsi->req_rxq = cur_rxq;
		clear_bit(ICE_RESET_FAILED, pf->state);
		if (ice_vsi_rebuild(vsi, false)) {
			dev_err(dev, "Rebuild of main VSI failed again\n");
			return ret;
		}
	}

	vsi->all_numtc = num_tcf;
	vsi->all_enatc = ena_tc_qdisc;
	ret = ice_vsi_cfg_tc(vsi, ena_tc_qdisc);
	if (ret) {
		netdev_err(netdev, "failed configuring TC for VSI id=%d\n",
			   vsi->vsi_num);
		goto exit;
	}

	if (test_bit(ICE_FLAG_TC_MQPRIO, pf->flags)) {
		u64 max_tx_rate = vsi->mqprio_qopt.max_rate[0];
		u64 min_tx_rate = vsi->mqprio_qopt.min_rate[0];

		/* set TC0 rate limit if specified */
		if (max_tx_rate || min_tx_rate) {
			/* convert to Kbits/s */
			if (max_tx_rate)
				max_tx_rate = div_u64(max_tx_rate, ICE_BW_KBPS_DIVISOR);
			if (min_tx_rate)
				min_tx_rate = div_u64(min_tx_rate, ICE_BW_KBPS_DIVISOR);

			ret = ice_set_bw_limit(vsi, max_tx_rate, min_tx_rate);
			if (!ret) {
				dev_dbg(dev, "set Tx rate max %llu min %llu for VSI(%u)\n",
					max_tx_rate, min_tx_rate, vsi->vsi_num);
			} else {
				dev_err(dev, "failed to set Tx rate max %llu min %llu for VSI(%u)\n",
					max_tx_rate, min_tx_rate, vsi->vsi_num);
				goto exit;
			}
		}
		ret = ice_create_q_channels(vsi);
		if (ret) {
			netdev_err(netdev, "failed configuring queue channels\n");
			goto exit;
		} else {
			netdev_dbg(netdev, "successfully configured channels\n");
		}
	}

	if (vsi->ch_rss_size)
		ice_vsi_cfg_rss_lut_key(vsi);

exit:
	/* if error, reset the all_numtc and all_enatc */
	if (ret) {
		vsi->all_numtc = 0;
		vsi->all_enatc = 0;
	}
	/* resume VSI */
	ice_ena_vsi(vsi, true);

	return ret;
}

static LIST_HEAD(ice_block_cb_list);

static int
ice_setup_tc(struct net_device *netdev, enum tc_setup_type type,
	     void *type_data)
{
	struct ice_netdev_priv *np = netdev_priv(netdev);
	struct ice_pf *pf = np->vsi->back;
	int err;

	switch (type) {
	case TC_SETUP_BLOCK:
		return flow_block_cb_setup_simple(type_data,
						  &ice_block_cb_list,
						  ice_setup_tc_block_cb,
						  np, np, true);
	case TC_SETUP_QDISC_MQPRIO:
		/* setup traffic classifier for receive side */
		mutex_lock(&pf->tc_mutex);
		err = ice_setup_tc_mqprio_qdisc(netdev, type_data);
		mutex_unlock(&pf->tc_mutex);
		return err;
	default:
		return -EOPNOTSUPP;
	}
	return -EOPNOTSUPP;
}

static struct ice_indr_block_priv *
ice_indr_block_priv_lookup(struct ice_netdev_priv *np,
			   struct net_device *netdev)
{
	struct ice_indr_block_priv *cb_priv;

	list_for_each_entry(cb_priv, &np->tc_indr_block_priv_list, list) {
		if (!cb_priv->netdev)
			return NULL;
		if (cb_priv->netdev == netdev)
			return cb_priv;
	}
	return NULL;
}

static int
ice_indr_setup_block_cb(enum tc_setup_type type, void *type_data,
			void *indr_priv)
{
	struct ice_indr_block_priv *priv = indr_priv;
	struct ice_netdev_priv *np = priv->np;

	switch (type) {
	case TC_SETUP_CLSFLOWER:
		return ice_setup_tc_cls_flower(np, priv->netdev,
					       (struct flow_cls_offload *)
					       type_data);
	default:
		return -EOPNOTSUPP;
	}
}

static int
ice_indr_setup_tc_block(struct net_device *netdev, struct Qdisc *sch,
			struct ice_netdev_priv *np,
			struct flow_block_offload *f, void *data,
			void (*cleanup)(struct flow_block_cb *block_cb))
{
	struct ice_indr_block_priv *indr_priv;
	struct flow_block_cb *block_cb;

	if (!ice_is_tunnel_supported(netdev) &&
	    !(is_vlan_dev(netdev) &&
	      vlan_dev_real_dev(netdev) == np->vsi->netdev))
		return -EOPNOTSUPP;

	if (f->binder_type != FLOW_BLOCK_BINDER_TYPE_CLSACT_INGRESS)
		return -EOPNOTSUPP;

	switch (f->command) {
	case FLOW_BLOCK_BIND:
		indr_priv = ice_indr_block_priv_lookup(np, netdev);
		if (indr_priv)
			return -EEXIST;

		indr_priv = kzalloc(sizeof(*indr_priv), GFP_KERNEL);
		if (!indr_priv)
			return -ENOMEM;

		indr_priv->netdev = netdev;
		indr_priv->np = np;
		list_add(&indr_priv->list, &np->tc_indr_block_priv_list);

		block_cb =
			flow_indr_block_cb_alloc(ice_indr_setup_block_cb,
						 indr_priv, indr_priv,
						 ice_rep_indr_tc_block_unbind,
						 f, netdev, sch, data, np,
						 cleanup);

		if (IS_ERR(block_cb)) {
			list_del(&indr_priv->list);
			kfree(indr_priv);
			return PTR_ERR(block_cb);
		}
		flow_block_cb_add(block_cb, f);
		list_add_tail(&block_cb->driver_list, &ice_block_cb_list);
		break;
	case FLOW_BLOCK_UNBIND:
		indr_priv = ice_indr_block_priv_lookup(np, netdev);
		if (!indr_priv)
			return -ENOENT;

		block_cb = flow_block_cb_lookup(f->block,
						ice_indr_setup_block_cb,
						indr_priv);
		if (!block_cb)
			return -ENOENT;

		flow_indr_block_cb_remove(block_cb, f);

		list_del(&block_cb->driver_list);
		break;
	default:
		return -EOPNOTSUPP;
	}
	return 0;
}

static int
ice_indr_setup_tc_cb(struct net_device *netdev, struct Qdisc *sch,
		     void *cb_priv, enum tc_setup_type type, void *type_data,
		     void *data,
		     void (*cleanup)(struct flow_block_cb *block_cb))
{
	switch (type) {
	case TC_SETUP_BLOCK:
		return ice_indr_setup_tc_block(netdev, sch, cb_priv, type_data,
					       data, cleanup);

	default:
		return -EOPNOTSUPP;
	}
}

/**
 * ice_open - Called when a network interface becomes active
 * @netdev: network interface device structure
 *
 * The open entry point is called when a network interface is made
 * active by the system (IFF_UP). At this point all resources needed
 * for transmit and receive operations are allocated, the interrupt
 * handler is registered with the OS, the netdev watchdog is enabled,
 * and the stack is notified that the interface is ready.
 *
 * Returns 0 on success, negative value on failure
 */
int ice_open(struct net_device *netdev)
{
	struct ice_netdev_priv *np = netdev_priv(netdev);
	struct ice_pf *pf = np->vsi->back;

	if (ice_is_reset_in_progress(pf->state)) {
		netdev_err(netdev, "can't open net device while reset is in progress");
		return -EBUSY;
	}

	return ice_open_internal(netdev);
}

/**
 * ice_open_internal - Called when a network interface becomes active
 * @netdev: network interface device structure
 *
 * Internal ice_open implementation. Should not be used directly except for ice_open and reset
 * handling routine
 *
 * Returns 0 on success, negative value on failure
 */
int ice_open_internal(struct net_device *netdev)
{
	struct ice_netdev_priv *np = netdev_priv(netdev);
	struct ice_vsi *vsi = np->vsi;
	struct ice_pf *pf = vsi->back;
	struct ice_port_info *pi;
	int err;

	if (test_bit(ICE_NEEDS_RESTART, pf->state)) {
		netdev_err(netdev, "driver needs to be unloaded and reloaded\n");
		return -EIO;
	}

	netif_carrier_off(netdev);

	pi = vsi->port_info;
	err = ice_update_link_info(pi);
	if (err) {
		netdev_err(netdev, "Failed to get link info, error %d\n", err);
		return err;
	}

	ice_check_link_cfg_err(pf, pi->phy.link_info.link_cfg_err);

	/* Set PHY if there is media, otherwise, turn off PHY */
	if (pi->phy.link_info.link_info & ICE_AQ_MEDIA_AVAILABLE) {
		clear_bit(ICE_FLAG_NO_MEDIA, pf->flags);
		if (!test_bit(ICE_PHY_INIT_COMPLETE, pf->state)) {
			err = ice_init_phy_user_cfg(pi);
			if (err) {
				netdev_err(netdev, "Failed to initialize PHY settings, error %d\n",
					   err);
				return err;
			}
		}

		err = ice_configure_phy(vsi);
		if (err) {
			netdev_err(netdev, "Failed to set physical link up, error %d\n",
				   err);
			return err;
		}
	} else {
		set_bit(ICE_FLAG_NO_MEDIA, pf->flags);
		ice_set_link(vsi, false);
	}

	err = ice_vsi_open(vsi);
	if (err)
		netdev_err(netdev, "Failed to open VSI 0x%04X on switch 0x%04X\n",
			   vsi->vsi_num, vsi->vsw->sw_id);

	/* Update existing tunnels information */
	udp_tunnel_get_rx_info(netdev);

	return err;
}

/**
 * ice_stop - Disables a network interface
 * @netdev: network interface device structure
 *
 * The stop entry point is called when an interface is de-activated by the OS,
 * and the netdevice enters the DOWN state. The hardware is still under the
 * driver's control, but the netdev interface is disabled.
 *
 * Returns success only - not allowed to fail
 */
int ice_stop(struct net_device *netdev)
{
	struct ice_netdev_priv *np = netdev_priv(netdev);
	struct ice_vsi *vsi = np->vsi;
	struct ice_pf *pf = vsi->back;

	if (ice_is_reset_in_progress(pf->state)) {
		netdev_err(netdev, "can't stop net device while reset is in progress");
		return -EBUSY;
	}

	ice_vsi_close(vsi);

	return 0;
}

/**
 * ice_features_check - Validate encapsulated packet conforms to limits
 * @skb: skb buffer
 * @netdev: This port's netdev
 * @features: Offload features that the stack believes apply
 */
static netdev_features_t
ice_features_check(struct sk_buff *skb,
		   struct net_device __always_unused *netdev,
		   netdev_features_t features)
{
	bool gso = skb_is_gso(skb);
	size_t len;

	/* No point in doing any of this if neither checksum nor GSO are
	 * being requested for this frame. We can rule out both by just
	 * checking for CHECKSUM_PARTIAL
	 */
	if (skb->ip_summed != CHECKSUM_PARTIAL)
		return features;

	/* We cannot support GSO if the MSS is going to be less than
	 * 64 bytes. If it is then we need to drop support for GSO.
	 */
	if (gso && (skb_shinfo(skb)->gso_size < ICE_TXD_CTX_MIN_MSS))
		features &= ~NETIF_F_GSO_MASK;

	len = skb_network_offset(skb);
	if (len > ICE_TXD_MACLEN_MAX || len & 0x1)
		goto out_rm_features;

	len = skb_network_header_len(skb);
	if (len > ICE_TXD_IPLEN_MAX || len & 0x1)
		goto out_rm_features;

	if (skb->encapsulation) {
		/* this must work for VXLAN frames AND IPIP/SIT frames, and in
		 * the case of IPIP frames, the transport header pointer is
		 * after the inner header! So check to make sure that this
		 * is a GRE or UDP_TUNNEL frame before doing that math.
		 */
		if (gso && (skb_shinfo(skb)->gso_type &
			    (SKB_GSO_GRE | SKB_GSO_UDP_TUNNEL))) {
			len = skb_inner_network_header(skb) -
			      skb_transport_header(skb);
			if (len > ICE_TXD_L4LEN_MAX || len & 0x1)
				goto out_rm_features;
		}

		len = skb_inner_network_header_len(skb);
		if (len > ICE_TXD_IPLEN_MAX || len & 0x1)
			goto out_rm_features;
	}

	return features;
out_rm_features:
	return features & ~(NETIF_F_CSUM_MASK | NETIF_F_GSO_MASK);
}

static const struct net_device_ops ice_netdev_safe_mode_ops = {
	.ndo_open = ice_open,
	.ndo_stop = ice_stop,
	.ndo_start_xmit = ice_start_xmit,
	.ndo_set_mac_address = ice_set_mac_address,
	.ndo_validate_addr = eth_validate_addr,
	.ndo_change_mtu = ice_change_mtu,
	.ndo_get_stats64 = ice_get_stats64,
	.ndo_tx_timeout = ice_tx_timeout,
	.ndo_bpf = ice_xdp_safe_mode,
};

static const struct net_device_ops ice_netdev_ops = {
	.ndo_open = ice_open,
	.ndo_stop = ice_stop,
	.ndo_start_xmit = ice_start_xmit,
	.ndo_select_queue = ice_select_queue,
	.ndo_features_check = ice_features_check,
	.ndo_fix_features = ice_fix_features,
	.ndo_set_rx_mode = ice_set_rx_mode,
	.ndo_set_mac_address = ice_set_mac_address,
	.ndo_validate_addr = eth_validate_addr,
	.ndo_change_mtu = ice_change_mtu,
	.ndo_get_stats64 = ice_get_stats64,
	.ndo_set_tx_maxrate = ice_set_tx_maxrate,
	.ndo_eth_ioctl = ice_eth_ioctl,
	.ndo_set_vf_spoofchk = ice_set_vf_spoofchk,
	.ndo_set_vf_mac = ice_set_vf_mac,
	.ndo_get_vf_config = ice_get_vf_cfg,
	.ndo_set_vf_trust = ice_set_vf_trust,
	.ndo_set_vf_vlan = ice_set_vf_port_vlan,
	.ndo_set_vf_link_state = ice_set_vf_link_state,
	.ndo_get_vf_stats = ice_get_vf_stats,
	.ndo_set_vf_rate = ice_set_vf_bw,
	.ndo_vlan_rx_add_vid = ice_vlan_rx_add_vid,
	.ndo_vlan_rx_kill_vid = ice_vlan_rx_kill_vid,
	.ndo_setup_tc = ice_setup_tc,
	.ndo_set_features = ice_set_features,
	.ndo_bridge_getlink = ice_bridge_getlink,
	.ndo_bridge_setlink = ice_bridge_setlink,
	.ndo_fdb_add = ice_fdb_add,
	.ndo_fdb_del = ice_fdb_del,
#ifdef CONFIG_RFS_ACCEL
	.ndo_rx_flow_steer = ice_rx_flow_steer,
#endif
	.ndo_tx_timeout = ice_tx_timeout,
	.ndo_bpf = ice_xdp,
	.ndo_xdp_xmit = ice_xdp_xmit,
	.ndo_xsk_wakeup = ice_xsk_wakeup,
	.ndo_get_devlink_port = ice_get_devlink_port,
};<|MERGE_RESOLUTION|>--- conflicted
+++ resolved
@@ -3581,7 +3581,6 @@
 	ret = vlan_ops->del_vlan(vsi, &vlan);
 	if (ret)
 		goto finish;
-<<<<<<< HEAD
 
 	/* Remove multicast promisc rule for the removed VLAN ID if
 	 * all-multicast is enabled.
@@ -3604,30 +3603,6 @@
 		}
 	}
 
-=======
-
-	/* Remove multicast promisc rule for the removed VLAN ID if
-	 * all-multicast is enabled.
-	 */
-	if (vsi->current_netdev_flags & IFF_ALLMULTI)
-		ice_fltr_clear_vsi_promisc(&vsi->back->hw, vsi->idx,
-					   ICE_MCAST_VLAN_PROMISC_BITS, vid);
-
-	if (!ice_vsi_has_non_zero_vlans(vsi)) {
-		/* Update look-up type of multicast promisc rule for VLAN 0
-		 * from ICE_SW_LKUP_PROMISC_VLAN to ICE_SW_LKUP_PROMISC when
-		 * all-multicast is enabled and VLAN 0 is the only VLAN rule.
-		 */
-		if (vsi->current_netdev_flags & IFF_ALLMULTI) {
-			ice_fltr_clear_vsi_promisc(&vsi->back->hw, vsi->idx,
-						   ICE_MCAST_VLAN_PROMISC_BITS,
-						   0);
-			ice_fltr_set_vsi_promisc(&vsi->back->hw, vsi->idx,
-						 ICE_MCAST_PROMISC_BITS, 0);
-		}
-	}
-
->>>>>>> 88084a3d
 finish:
 	clear_bit(ICE_CFG_BUSY, vsi->state);
 
@@ -5788,27 +5763,6 @@
 ice_fix_features(struct net_device *netdev, netdev_features_t features)
 {
 	struct ice_netdev_priv *np = netdev_priv(netdev);
-<<<<<<< HEAD
-	netdev_features_t supported_vlan_filtering;
-	netdev_features_t requested_vlan_filtering;
-	struct ice_vsi *vsi = np->vsi;
-
-	requested_vlan_filtering = features & NETIF_VLAN_FILTERING_FEATURES;
-
-	/* make sure supported_vlan_filtering works for both SVM and DVM */
-	supported_vlan_filtering = NETIF_F_HW_VLAN_CTAG_FILTER;
-	if (ice_is_dvm_ena(&vsi->back->hw))
-		supported_vlan_filtering |= NETIF_F_HW_VLAN_STAG_FILTER;
-
-	if (requested_vlan_filtering &&
-	    requested_vlan_filtering != supported_vlan_filtering) {
-		if (requested_vlan_filtering & NETIF_F_HW_VLAN_CTAG_FILTER) {
-			netdev_warn(netdev, "cannot support requested VLAN filtering settings, enabling all supported VLAN filtering settings\n");
-			features |= supported_vlan_filtering;
-		} else {
-			netdev_warn(netdev, "cannot support requested VLAN filtering settings, clearing all supported VLAN filtering settings\n");
-			features &= ~supported_vlan_filtering;
-=======
 	netdev_features_t req_vlan_fltr, cur_vlan_fltr;
 	bool cur_ctag, cur_stag, req_ctag, req_stag;
 
@@ -5841,7 +5795,6 @@
 
 			if (req_vlan_fltr & NETIF_F_HW_VLAN_CTAG_FILTER)
 				features |= NETIF_F_HW_VLAN_CTAG_FILTER;
->>>>>>> 88084a3d
 		}
 	}
 
