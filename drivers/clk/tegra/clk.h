	/*
 * Copyright (c) 2012, NVIDIA CORPORATION.  All rights reserved.
 *
 * This program is free software; you can redistribute it and/or modify it
 * under the terms and conditions of the GNU General Public License,
 * version 2, as published by the Free Software Foundation.
 *
 * This program is distributed in the hope it will be useful, but WITHOUT
 * ANY WARRANTY; without even the implied warranty of MERCHANTABILITY or
 * FITNESS FOR A PARTICULAR PURPOSE.  See the GNU General Public License for
 * more details.
 *
 * You should have received a copy of the GNU General Public License
 * along with this program.  If not, see <http://www.gnu.org/licenses/>.
 */

#ifndef __TEGRA_CLK_H
#define __TEGRA_CLK_H

#include <linux/clk-provider.h>
#include <linux/clkdev.h>

/**
 * struct tegra_clk_sync_source - external clock source from codec
 *
 * @hw: handle between common and hardware-specific interfaces
 * @rate: input frequency from source
 * @max_rate: max rate allowed
 */
struct tegra_clk_sync_source {
	struct		clk_hw hw;
	unsigned long	rate;
	unsigned long	max_rate;
};

#define to_clk_sync_source(_hw)					\
	container_of(_hw, struct tegra_clk_sync_source, hw)

extern const struct clk_ops tegra_clk_sync_source_ops;
struct clk *tegra_clk_register_sync_source(const char *name,
		unsigned long fixed_rate, unsigned long max_rate);

/**
 * struct tegra_clk_frac_div - fractional divider clock
 *
 * @hw:		handle between common and hardware-specific interfaces
 * @reg:	register containing divider
 * @flags:	hardware-specific flags
 * @shift:	shift to the divider bit field
 * @width:	width of the divider bit field
 * @frac_width:	width of the fractional bit field
 * @lock:	register lock
 *
 * Flags:
 * TEGRA_DIVIDER_ROUND_UP - This flags indicates to round up the divider value.
 * TEGRA_DIVIDER_FIXED - Fixed rate PLL dividers has addition override bit, this
 *      flag indicates that this divider is for fixed rate PLL.
 * TEGRA_DIVIDER_INT - Some modules can not cope with the duty cycle when
 *      fraction bit is set. This flags indicates to calculate divider for which
 *      fracton bit will be zero.
 * TEGRA_DIVIDER_UART - UART module divider has additional enable bit which is
 *      set when divider value is not 0. This flags indicates that the divider
 *      is for UART module.
 */
struct tegra_clk_frac_div {
	struct clk_hw	hw;
	void __iomem	*reg;
	u8		flags;
	u8		shift;
	u8		width;
	u8		frac_width;
	spinlock_t	*lock;
};

#define to_clk_frac_div(_hw) container_of(_hw, struct tegra_clk_frac_div, hw)

#define TEGRA_DIVIDER_ROUND_UP BIT(0)
#define TEGRA_DIVIDER_FIXED BIT(1)
#define TEGRA_DIVIDER_INT BIT(2)
#define TEGRA_DIVIDER_UART BIT(3)

extern const struct clk_ops tegra_clk_frac_div_ops;
struct clk *tegra_clk_register_divider(const char *name,
		const char *parent_name, void __iomem *reg,
		unsigned long flags, u8 clk_divider_flags, u8 shift, u8 width,
		u8 frac_width, spinlock_t *lock);

/*
 * Tegra PLL:
 *
 * In general, there are 3 requirements for each PLL
 * that SW needs to be comply with.
 * (1) Input frequency range (REF).
 * (2) Comparison frequency range (CF). CF = REF/DIVM.
 * (3) VCO frequency range (VCO).  VCO = CF * DIVN.
 *
 * The final PLL output frequency (FO) = VCO >> DIVP.
 */

/**
 * struct tegra_clk_pll_freq_table - PLL frequecy table
 *
 * @input_rate:		input rate from source
 * @output_rate:	output rate from PLL for the input rate
 * @n:			feedback divider
 * @m:			input divider
 * @p:			post divider
 * @cpcon:		charge pump current
 */
struct tegra_clk_pll_freq_table {
	unsigned long	input_rate;
	unsigned long	output_rate;
	u16		n;
	u16		m;
	u8		p;
	u8		cpcon;
};

/**
 * struct pdiv_map - map post divider to hw value
 *
 * @pdiv:		post divider
 * @hw_val:		value to be written to the PLL hw
 */
struct pdiv_map {
	u8 pdiv;
	u8 hw_val;
};

/**
 * struct clk_pll_params - PLL parameters
 *
 * @input_min:			Minimum input frequency
 * @input_max:			Maximum input frequency
 * @cf_min:			Minimum comparison frequency
 * @cf_max:			Maximum comparison frequency
 * @vco_min:			Minimum VCO frequency
 * @vco_max:			Maximum VCO frequency
 * @base_reg:			PLL base reg offset
 * @misc_reg:			PLL misc reg offset
 * @lock_reg:			PLL lock reg offset
 * @lock_bit_idx:		Bit index for PLL lock status
 * @lock_enable_bit_idx:	Bit index to enable PLL lock
 * @lock_delay:			Delay in us if PLL lock is not used
 */
struct tegra_clk_pll_params {
	unsigned long	input_min;
	unsigned long	input_max;
	unsigned long	cf_min;
	unsigned long	cf_max;
	unsigned long	vco_min;
	unsigned long	vco_max;

	u32		base_reg;
	u32		misc_reg;
	u32		lock_reg;
	u32		lock_mask;
	u32		lock_enable_bit_idx;
	u32		iddq_reg;
	u32		iddq_bit_idx;
	u32		aux_reg;
	u32		dyn_ramp_reg;
	u32		ext_misc_reg[3];
	int		stepa_shift;
	int		stepb_shift;
	int		lock_delay;
	int		max_p;
	struct pdiv_map *pdiv_tohw;
};

/**
 * struct tegra_clk_pll - Tegra PLL clock
 *
 * @hw:		handle between common and hardware-specifix interfaces
 * @clk_base:	address of CAR controller
 * @pmc:	address of PMC, required to read override bits
 * @freq_table:	array of frequencies supported by PLL
 * @params:	PLL parameters
 * @flags:	PLL flags
 * @fixed_rate:	PLL rate if it is fixed
 * @lock:	register lock
 * @divn_shift:	shift to the feedback divider bit field
 * @divn_width:	width of the feedback divider bit field
 * @divm_shift:	shift to the input divider bit field
 * @divm_width:	width of the input divider bit field
 * @divp_shift:	shift to the post divider bit field
 * @divp_width:	width of the post divider bit field
 *
 * Flags:
 * TEGRA_PLL_USE_LOCK - This flag indicated to use lock bits for
 *     PLL locking. If not set it will use lock_delay value to wait.
 * TEGRA_PLL_HAS_CPCON - This flag indicates that CPCON value needs
 *     to be programmed to change output frequency of the PLL.
 * TEGRA_PLL_SET_LFCON - This flag indicates that LFCON value needs
 *     to be programmed to change output frequency of the PLL.
 * TEGRA_PLL_SET_DCCON - This flag indicates that DCCON value needs
 *     to be programmed to change output frequency of the PLL.
 * TEGRA_PLLU - PLLU has inverted post divider. This flags indicated
 *     that it is PLLU and invert post divider value.
 * TEGRA_PLLM - PLLM has additional override settings in PMC. This
 *     flag indicates that it is PLLM and use override settings.
 * TEGRA_PLL_FIXED - We are not supposed to change output frequency
 *     of some plls.
 * TEGRA_PLLE_CONFIGURE - Configure PLLE when enabling.
 * TEGRA_PLL_LOCK_MISC - Lock bit is in the misc register instead of the
 *     base register.
 * TEGRA_PLL_BYPASS - PLL has bypass bit
 * TEGRA_PLL_HAS_LOCK_ENABLE - PLL has bit to enable lock monitoring
 */
struct tegra_clk_pll {
	struct clk_hw	hw;
	void __iomem	*clk_base;
	void __iomem	*pmc;
	u32		flags;
	unsigned long	fixed_rate;
	spinlock_t	*lock;
	u8		divn_shift;
	u8		divn_width;
	u8		divm_shift;
	u8		divm_width;
	u8		divp_shift;
	u8		divp_width;
	struct tegra_clk_pll_freq_table	*freq_table;
	struct tegra_clk_pll_params	*params;
};

#define to_clk_pll(_hw) container_of(_hw, struct tegra_clk_pll, hw)

#define TEGRA_PLL_USE_LOCK BIT(0)
#define TEGRA_PLL_HAS_CPCON BIT(1)
#define TEGRA_PLL_SET_LFCON BIT(2)
#define TEGRA_PLL_SET_DCCON BIT(3)
#define TEGRA_PLLU BIT(4)
#define TEGRA_PLLM BIT(5)
#define TEGRA_PLL_FIXED BIT(6)
#define TEGRA_PLLE_CONFIGURE BIT(7)
#define TEGRA_PLL_LOCK_MISC BIT(8)
#define TEGRA_PLL_BYPASS BIT(9)
#define TEGRA_PLL_HAS_LOCK_ENABLE BIT(10)

extern const struct clk_ops tegra_clk_pll_ops;
extern const struct clk_ops tegra_clk_plle_ops;
struct clk *tegra_clk_register_pll(const char *name, const char *parent_name,
		void __iomem *clk_base, void __iomem *pmc,
		unsigned long flags, unsigned long fixed_rate,
		struct tegra_clk_pll_params *pll_params, u32 pll_flags,
		struct tegra_clk_pll_freq_table *freq_table, spinlock_t *lock);

struct clk *tegra_clk_register_plle(const char *name, const char *parent_name,
		void __iomem *clk_base, void __iomem *pmc,
		unsigned long flags, unsigned long fixed_rate,
		struct tegra_clk_pll_params *pll_params, u32 pll_flags,
		struct tegra_clk_pll_freq_table *freq_table, spinlock_t *lock);

struct clk *tegra_clk_register_pllxc(const char *name, const char *parent_name,
			    void __iomem *clk_base, void __iomem *pmc,
			    unsigned long flags, unsigned long fixed_rate,
			    struct tegra_clk_pll_params *pll_params,
			    u32 pll_flags,
			    struct tegra_clk_pll_freq_table *freq_table,
			    spinlock_t *lock);

struct clk *tegra_clk_register_pllm(const char *name, const char *parent_name,
			   void __iomem *clk_base, void __iomem *pmc,
			   unsigned long flags, unsigned long fixed_rate,
			   struct tegra_clk_pll_params *pll_params,
			   u32 pll_flags,
			   struct tegra_clk_pll_freq_table *freq_table,
			   spinlock_t *lock);

struct clk *tegra_clk_register_pllc(const char *name, const char *parent_name,
			   void __iomem *clk_base, void __iomem *pmc,
			   unsigned long flags, unsigned long fixed_rate,
			   struct tegra_clk_pll_params *pll_params,
			   u32 pll_flags,
			   struct tegra_clk_pll_freq_table *freq_table,
			   spinlock_t *lock);

struct clk *tegra_clk_register_pllre(const char *name, const char *parent_name,
			   void __iomem *clk_base, void __iomem *pmc,
			   unsigned long flags, unsigned long fixed_rate,
			   struct tegra_clk_pll_params *pll_params,
			   u32 pll_flags,
			   struct tegra_clk_pll_freq_table *freq_table,
			   spinlock_t *lock, unsigned long parent_rate);

struct clk *tegra_clk_register_plle_tegra114(const char *name,
				const char *parent_name,
				void __iomem *clk_base, unsigned long flags,
				unsigned long fixed_rate,
				struct tegra_clk_pll_params *pll_params,
				struct tegra_clk_pll_freq_table *freq_table,
				spinlock_t *lock);

/**
 * struct tegra_clk_pll_out - PLL divider down clock
 *
 * @hw:			handle between common and hardware-specific interfaces
 * @reg:		register containing the PLL divider
 * @enb_bit_idx:	bit to enable/disable PLL divider
 * @rst_bit_idx:	bit to reset PLL divider
 * @lock:		register lock
 * @flags:		hardware-specific flags
 */
struct tegra_clk_pll_out {
	struct clk_hw	hw;
	void __iomem	*reg;
	u8		enb_bit_idx;
	u8		rst_bit_idx;
	spinlock_t	*lock;
	u8		flags;
};

#define to_clk_pll_out(_hw) container_of(_hw, struct tegra_clk_pll_out, hw)

extern const struct clk_ops tegra_clk_pll_out_ops;
struct clk *tegra_clk_register_pll_out(const char *name,
		const char *parent_name, void __iomem *reg, u8 enb_bit_idx,
		u8 rst_bit_idx, unsigned long flags, u8 pll_div_flags,
		spinlock_t *lock);

/**
 * struct tegra_clk_periph_regs -  Registers controlling peripheral clock
 *
 * @enb_reg:		read the enable status
 * @enb_set_reg:	write 1 to enable clock
 * @enb_clr_reg:	write 1 to disable clock
 * @rst_reg:		read the reset status
 * @rst_set_reg:	write 1 to assert the reset of peripheral
 * @rst_clr_reg:	write 1 to deassert the reset of peripheral
 */
struct tegra_clk_periph_regs {
	u32 enb_reg;
	u32 enb_set_reg;
	u32 enb_clr_reg;
	u32 rst_reg;
	u32 rst_set_reg;
	u32 rst_clr_reg;
};

/**
 * struct tegra_clk_periph_gate - peripheral gate clock
 *
 * @magic:		magic number to validate type
 * @hw:			handle between common and hardware-specific interfaces
 * @clk_base:		address of CAR controller
 * @regs:		Registers to control the peripheral
 * @flags:		hardware-specific flags
 * @clk_num:		Clock number
 * @enable_refcnt:	array to maintain reference count of the clock
 *
 * Flags:
 * TEGRA_PERIPH_NO_RESET - This flag indicates that reset is not allowed
 *     for this module.
 * TEGRA_PERIPH_MANUAL_RESET - This flag indicates not to reset module
 *     after clock enable and driver for the module is responsible for
 *     doing reset.
 * TEGRA_PERIPH_ON_APB - If peripheral is in the APB bus then read the
 *     bus to flush the write operation in apb bus. This flag indicates
 *     that this peripheral is in apb bus.
 * TEGRA_PERIPH_WAR_1005168 - Apply workaround for Tegra114 MSENC bug
 */
struct tegra_clk_periph_gate {
	u32			magic;
	struct clk_hw		hw;
	void __iomem		*clk_base;
	u8			flags;
	int			clk_num;
	int			*enable_refcnt;
	struct tegra_clk_periph_regs	*regs;
};

#define to_clk_periph_gate(_hw)					\
	container_of(_hw, struct tegra_clk_periph_gate, hw)

#define TEGRA_CLK_PERIPH_GATE_MAGIC 0x17760309

#define TEGRA_PERIPH_NO_RESET BIT(0)
#define TEGRA_PERIPH_MANUAL_RESET BIT(1)
#define TEGRA_PERIPH_ON_APB BIT(2)
#define TEGRA_PERIPH_WAR_1005168 BIT(3)

void tegra_periph_reset(struct tegra_clk_periph_gate *gate, bool assert);
extern const struct clk_ops tegra_clk_periph_gate_ops;
struct clk *tegra_clk_register_periph_gate(const char *name,
		const char *parent_name, u8 gate_flags, void __iomem *clk_base,
		unsigned long flags, int clk_num,
		struct tegra_clk_periph_regs *pregs, int *enable_refcnt);

/**
 * struct clk-periph - peripheral clock
 *
 * @magic:	magic number to validate type
 * @hw:		handle between common and hardware-specific interfaces
 * @mux:	mux clock
 * @divider:	divider clock
 * @gate:	gate clock
 * @mux_ops:	mux clock ops
 * @div_ops:	divider clock ops
 * @gate_ops:	gate clock ops
 */
struct tegra_clk_periph {
	u32			magic;
	struct clk_hw		hw;
	struct clk_mux		mux;
	struct tegra_clk_frac_div	divider;
	struct tegra_clk_periph_gate	gate;

	const struct clk_ops	*mux_ops;
	const struct clk_ops	*div_ops;
	const struct clk_ops	*gate_ops;
};

#define to_clk_periph(_hw) container_of(_hw, struct tegra_clk_periph, hw)

#define TEGRA_CLK_PERIPH_MAGIC 0x18221223

extern const struct clk_ops tegra_clk_periph_ops;
struct clk *tegra_clk_register_periph(const char *name,
		const char **parent_names, int num_parents,
		struct tegra_clk_periph *periph, void __iomem *clk_base,
		u32 offset, unsigned long flags);
struct clk *tegra_clk_register_periph_nodiv(const char *name,
		const char **parent_names, int num_parents,
		struct tegra_clk_periph *periph, void __iomem *clk_base,
		u32 offset);

#define TEGRA_CLK_PERIPH(_mux_shift, _mux_mask, _mux_flags,		\
			 _div_shift, _div_width, _div_frac_width,	\
			 _div_flags, _clk_num, _enb_refcnt, _regs,	\
			 _gate_flags, _table)				\
	{								\
		.mux = {						\
			.flags = _mux_flags,				\
			.shift = _mux_shift,				\
			.mask = _mux_mask,				\
			.table = _table,				\
		},							\
		.divider = {						\
			.flags = _div_flags,				\
			.shift = _div_shift,				\
			.width = _div_width,				\
			.frac_width = _div_frac_width,			\
		},							\
		.gate = {						\
			.flags = _gate_flags,				\
			.clk_num = _clk_num,				\
			.enable_refcnt = _enb_refcnt,			\
			.regs = _regs,					\
		},							\
		.mux_ops = &clk_mux_ops,				\
		.div_ops = &tegra_clk_frac_div_ops,			\
		.gate_ops = &tegra_clk_periph_gate_ops,			\
	}

struct tegra_periph_init_data {
	const char *name;
	int clk_id;
	const char **parent_names;
	int num_parents;
	struct tegra_clk_periph periph;
	u32 offset;
	const char *con_id;
	const char *dev_id;
	unsigned long flags;
};

#define TEGRA_INIT_DATA_TABLE(_name, _con_id, _dev_id, _parent_names, _offset,\
			_mux_shift, _mux_mask, _mux_flags, _div_shift,	\
			_div_width, _div_frac_width, _div_flags, _regs,	\
<<<<<<< HEAD
			_clk_num, _enb_refcnt, _gate_flags, _clk_id, _table) \
=======
			_clk_num, _enb_refcnt, _gate_flags, _clk_id, _table,\
			_flags) \
>>>>>>> bc8fd900
	{								\
		.name = _name,						\
		.clk_id = _clk_id,					\
		.parent_names = _parent_names,				\
		.num_parents = ARRAY_SIZE(_parent_names),		\
		.periph = TEGRA_CLK_PERIPH(_mux_shift, _mux_mask,	\
					   _mux_flags, _div_shift,	\
					   _div_width, _div_frac_width,	\
					   _div_flags, _clk_num,	\
					   _enb_refcnt, _regs,		\
					   _gate_flags, _table),	\
		.offset = _offset,					\
		.con_id = _con_id,					\
		.dev_id = _dev_id,					\
		.flags = _flags						\
	}

#define TEGRA_INIT_DATA(_name, _con_id, _dev_id, _parent_names, _offset,\
			_mux_shift, _mux_width, _mux_flags, _div_shift,	\
			_div_width, _div_frac_width, _div_flags, _regs,	\
			_clk_num, _enb_refcnt, _gate_flags, _clk_id)	\
	TEGRA_INIT_DATA_TABLE(_name, _con_id, _dev_id, _parent_names, _offset,\
			_mux_shift, BIT(_mux_width) - 1, _mux_flags,	\
			_div_shift, _div_width, _div_frac_width, _div_flags, \
			_regs, _clk_num, _enb_refcnt, _gate_flags, _clk_id,\
<<<<<<< HEAD
			NULL)
=======
			NULL, 0)
>>>>>>> bc8fd900

/**
 * struct clk_super_mux - super clock
 *
 * @hw:		handle between common and hardware-specific interfaces
 * @reg:	register controlling multiplexer
 * @width:	width of the multiplexer bit field
 * @flags:	hardware-specific flags
 * @div2_index:	bit controlling divide-by-2
 * @pllx_index:	PLLX index in the parent list
 * @lock:	register lock
 *
 * Flags:
 * TEGRA_DIVIDER_2 - LP cluster has additional divider. This flag indicates
 *     that this is LP cluster clock.
 */
struct tegra_clk_super_mux {
	struct clk_hw	hw;
	void __iomem	*reg;
	u8		width;
	u8		flags;
	u8		div2_index;
	u8		pllx_index;
	spinlock_t	*lock;
};

#define to_clk_super_mux(_hw) container_of(_hw, struct tegra_clk_super_mux, hw)

#define TEGRA_DIVIDER_2 BIT(0)

extern const struct clk_ops tegra_clk_super_ops;
struct clk *tegra_clk_register_super_mux(const char *name,
		const char **parent_names, u8 num_parents,
		unsigned long flags, void __iomem *reg, u8 clk_super_flags,
		u8 width, u8 pllx_index, u8 div2_index, spinlock_t *lock);

/**
 * struct clk_init_tabel - clock initialization table
 * @clk_id:	clock id as mentioned in device tree bindings
 * @parent_id:	parent clock id as mentioned in device tree bindings
 * @rate:	rate to set
 * @state:	enable/disable
 */
struct tegra_clk_init_table {
	unsigned int	clk_id;
	unsigned int	parent_id;
	unsigned long	rate;
	int		state;
};

/**
 * struct clk_duplicate - duplicate clocks
 * @clk_id:	clock id as mentioned in device tree bindings
 * @lookup:	duplicate lookup entry for the clock
 */
struct tegra_clk_duplicate {
	int			clk_id;
	struct clk_lookup	lookup;
};

#define TEGRA_CLK_DUPLICATE(_clk_id, _dev, _con) \
	{					\
		.clk_id = _clk_id,		\
		.lookup = {			\
			.dev_id = _dev,		\
			.con_id = _con,		\
		},				\
	}

void tegra_init_from_table(struct tegra_clk_init_table *tbl,
		struct clk *clks[], int clk_max);

void tegra_init_dup_clks(struct tegra_clk_duplicate *dup_list,
		struct clk *clks[], int clk_max);

#ifdef CONFIG_ARCH_TEGRA_2x_SOC
void tegra20_clock_init(struct device_node *np);
#else
static inline void tegra20_clock_init(struct device_node *np) {}
#endif /* CONFIG_ARCH_TEGRA_2x_SOC */

#ifdef CONFIG_ARCH_TEGRA_3x_SOC
void tegra30_clock_init(struct device_node *np);
#else
static inline void tegra30_clock_init(struct device_node *np) {}
#endif /* CONFIG_ARCH_TEGRA_3x_SOC */

#ifdef CONFIG_ARCH_TEGRA_114_SOC
void tegra114_clock_init(struct device_node *np);
#else
static inline void tegra114_clock_init(struct device_node *np) {}
#endif /* CONFIG_ARCH_TEGRA114_SOC */

typedef void (*tegra_clk_apply_init_table_func)(void);
extern tegra_clk_apply_init_table_func tegra_clk_apply_init_table;

#endif /* TEGRA_CLK_H */<|MERGE_RESOLUTION|>--- conflicted
+++ resolved
@@ -468,12 +468,8 @@
 #define TEGRA_INIT_DATA_TABLE(_name, _con_id, _dev_id, _parent_names, _offset,\
 			_mux_shift, _mux_mask, _mux_flags, _div_shift,	\
 			_div_width, _div_frac_width, _div_flags, _regs,	\
-<<<<<<< HEAD
-			_clk_num, _enb_refcnt, _gate_flags, _clk_id, _table) \
-=======
 			_clk_num, _enb_refcnt, _gate_flags, _clk_id, _table,\
 			_flags) \
->>>>>>> bc8fd900
 	{								\
 		.name = _name,						\
 		.clk_id = _clk_id,					\
@@ -499,11 +495,7 @@
 			_mux_shift, BIT(_mux_width) - 1, _mux_flags,	\
 			_div_shift, _div_width, _div_frac_width, _div_flags, \
 			_regs, _clk_num, _enb_refcnt, _gate_flags, _clk_id,\
-<<<<<<< HEAD
-			NULL)
-=======
 			NULL, 0)
->>>>>>> bc8fd900
 
 /**
  * struct clk_super_mux - super clock
