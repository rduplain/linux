// SPDX-License-Identifier: GPL-2.0+
#include <linux/clk.h>
#include <linux/component.h>
#include <linux/delay.h>
#include <linux/io.h>
#include <linux/mfd/syscon.h>
#include <linux/module.h>
#include <linux/of.h>
#include <linux/platform_device.h>
#include <linux/regmap.h>
#include <linux/regulator/consumer.h>
#include <video/mipi_display.h>

#include <drm/drm_atomic_helper.h>
#include <drm/drm_bridge.h>
#include <drm/drm_device.h>
#include <drm/drm_drv.h>
#include <drm/drm_encoder.h>
#include <drm/drm_mipi_dsi.h>
#include <drm/drm_modeset_helper_vtables.h>
#include <drm/drm_of.h>
#include <drm/drm_panel.h>
#include <drm/drm_print.h>
#include <drm/drm_probe_helper.h>

#include "mcde_drm.h"
#include "mcde_dsi_regs.h"

#define DSI_DEFAULT_LP_FREQ_HZ	19200000
#define DSI_DEFAULT_HS_FREQ_HZ	420160000

/* PRCMU DSI reset registers */
#define PRCM_DSI_SW_RESET 0x324
#define PRCM_DSI_SW_RESET_DSI0_SW_RESETN BIT(0)
#define PRCM_DSI_SW_RESET_DSI1_SW_RESETN BIT(1)
#define PRCM_DSI_SW_RESET_DSI2_SW_RESETN BIT(2)

struct mcde_dsi {
	struct device *dev;
	struct mcde *mcde;
	struct drm_bridge bridge;
	struct drm_panel *panel;
	struct drm_bridge *bridge_out;
	struct mipi_dsi_host dsi_host;
	struct mipi_dsi_device *mdsi;
	struct clk *hs_clk;
	struct clk *lp_clk;
	unsigned long hs_freq;
	unsigned long lp_freq;
	bool unused;

	void __iomem *regs;
	struct regmap *prcmu;
};

static inline struct mcde_dsi *bridge_to_mcde_dsi(struct drm_bridge *bridge)
{
	return container_of(bridge, struct mcde_dsi, bridge);
}

static inline struct mcde_dsi *host_to_mcde_dsi(struct mipi_dsi_host *h)
{
	return container_of(h, struct mcde_dsi, dsi_host);
}

bool mcde_dsi_irq(struct mipi_dsi_device *mdsi)
{
	struct mcde_dsi *d;
	u32 val;
	bool te_received = false;

	d = host_to_mcde_dsi(mdsi->host);

	dev_dbg(d->dev, "%s called\n", __func__);

	val = readl(d->regs + DSI_DIRECT_CMD_STS_FLAG);
	if (val)
		dev_dbg(d->dev, "DSI_DIRECT_CMD_STS_FLAG = %08x\n", val);
	if (val & DSI_DIRECT_CMD_STS_WRITE_COMPLETED)
		dev_dbg(d->dev, "direct command write completed\n");
	if (val & DSI_DIRECT_CMD_STS_TE_RECEIVED) {
		te_received = true;
		dev_dbg(d->dev, "direct command TE received\n");
	}
	if (val & DSI_DIRECT_CMD_STS_ACKNOWLEDGE_WITH_ERR_RECEIVED)
		dev_err(d->dev, "direct command ACK ERR received\n");
	if (val & DSI_DIRECT_CMD_STS_READ_COMPLETED_WITH_ERR)
		dev_err(d->dev, "direct command read ERR received\n");
	/* Mask off the ACK value and clear status */
	writel(val, d->regs + DSI_DIRECT_CMD_STS_CLR);

	val = readl(d->regs + DSI_CMD_MODE_STS_FLAG);
	if (val)
		dev_dbg(d->dev, "DSI_CMD_MODE_STS_FLAG = %08x\n", val);
	if (val & DSI_CMD_MODE_STS_ERR_NO_TE)
		/* This happens all the time (safe to ignore) */
		dev_dbg(d->dev, "CMD mode no TE\n");
	if (val & DSI_CMD_MODE_STS_ERR_TE_MISS)
		/* This happens all the time (safe to ignore) */
		dev_dbg(d->dev, "CMD mode TE miss\n");
	if (val & DSI_CMD_MODE_STS_ERR_SDI1_UNDERRUN)
		dev_err(d->dev, "CMD mode SD1 underrun\n");
	if (val & DSI_CMD_MODE_STS_ERR_SDI2_UNDERRUN)
		dev_err(d->dev, "CMD mode SD2 underrun\n");
	if (val & DSI_CMD_MODE_STS_ERR_UNWANTED_RD)
		dev_err(d->dev, "CMD mode unwanted RD\n");
	writel(val, d->regs + DSI_CMD_MODE_STS_CLR);

	val = readl(d->regs + DSI_DIRECT_CMD_RD_STS_FLAG);
	if (val)
		dev_dbg(d->dev, "DSI_DIRECT_CMD_RD_STS_FLAG = %08x\n", val);
	writel(val, d->regs + DSI_DIRECT_CMD_RD_STS_CLR);

	val = readl(d->regs + DSI_TG_STS_FLAG);
	if (val)
		dev_dbg(d->dev, "DSI_TG_STS_FLAG = %08x\n", val);
	writel(val, d->regs + DSI_TG_STS_CLR);

	val = readl(d->regs + DSI_VID_MODE_STS_FLAG);
	if (val)
		dev_dbg(d->dev, "DSI_VID_MODE_STS_FLAG = %08x\n", val);
	if (val & DSI_VID_MODE_STS_VSG_RUNNING)
		dev_dbg(d->dev, "VID mode VSG running\n");
	if (val & DSI_VID_MODE_STS_ERR_MISSING_DATA)
		dev_err(d->dev, "VID mode missing data\n");
	if (val & DSI_VID_MODE_STS_ERR_MISSING_HSYNC)
		dev_err(d->dev, "VID mode missing HSYNC\n");
	if (val & DSI_VID_MODE_STS_ERR_MISSING_VSYNC)
		dev_err(d->dev, "VID mode missing VSYNC\n");
	if (val & DSI_VID_MODE_STS_REG_ERR_SMALL_LENGTH)
		dev_err(d->dev, "VID mode less bytes than expected between two HSYNC\n");
	if (val & DSI_VID_MODE_STS_REG_ERR_SMALL_HEIGHT)
		dev_err(d->dev, "VID mode less lines than expected between two VSYNC\n");
	if (val & (DSI_VID_MODE_STS_ERR_BURSTWRITE |
		   DSI_VID_MODE_STS_ERR_LINEWRITE |
		   DSI_VID_MODE_STS_ERR_LONGREAD))
		dev_err(d->dev, "VID mode read/write error\n");
	if (val & DSI_VID_MODE_STS_ERR_VRS_WRONG_LENGTH)
		dev_err(d->dev, "VID mode received packets differ from expected size\n");
	if (val & DSI_VID_MODE_STS_VSG_RECOVERY)
		dev_err(d->dev, "VID mode VSG in recovery mode\n");
	writel(val, d->regs + DSI_VID_MODE_STS_CLR);

	return te_received;
}

static void mcde_dsi_attach_to_mcde(struct mcde_dsi *d)
{
	d->mcde->mdsi = d->mdsi;

	d->mcde->video_mode = !!(d->mdsi->mode_flags & MIPI_DSI_MODE_VIDEO);
	/* Enable use of the TE signal for all command mode panels */
	d->mcde->te_sync = !d->mcde->video_mode;
}

static int mcde_dsi_host_attach(struct mipi_dsi_host *host,
				struct mipi_dsi_device *mdsi)
{
	struct mcde_dsi *d = host_to_mcde_dsi(host);

	if (mdsi->lanes < 1 || mdsi->lanes > 2) {
		DRM_ERROR("dsi device params invalid, 1 or 2 lanes supported\n");
		return -EINVAL;
	}

	dev_info(d->dev, "attached DSI device with %d lanes\n", mdsi->lanes);
	/* MIPI_DSI_FMT_RGB88 etc */
	dev_info(d->dev, "format %08x, %dbpp\n", mdsi->format,
		 mipi_dsi_pixel_format_to_bpp(mdsi->format));
	dev_info(d->dev, "mode flags: %08lx\n", mdsi->mode_flags);

	d->mdsi = mdsi;
	if (d->mcde)
		mcde_dsi_attach_to_mcde(d);

	return 0;
}

static int mcde_dsi_host_detach(struct mipi_dsi_host *host,
				struct mipi_dsi_device *mdsi)
{
	struct mcde_dsi *d = host_to_mcde_dsi(host);

	d->mdsi = NULL;
	if (d->mcde)
		d->mcde->mdsi = NULL;

	return 0;
}

#define MCDE_DSI_HOST_IS_READ(type)			    \
	((type == MIPI_DSI_GENERIC_READ_REQUEST_0_PARAM) || \
	 (type == MIPI_DSI_GENERIC_READ_REQUEST_1_PARAM) || \
	 (type == MIPI_DSI_GENERIC_READ_REQUEST_2_PARAM) || \
	 (type == MIPI_DSI_DCS_READ))

static ssize_t mcde_dsi_host_transfer(struct mipi_dsi_host *host,
				      const struct mipi_dsi_msg *msg)
{
	struct mcde_dsi *d = host_to_mcde_dsi(host);
	const u32 loop_delay_us = 10; /* us */
	const u8 *tx = msg->tx_buf;
	u32 loop_counter;
	size_t txlen = msg->tx_len;
	size_t rxlen = msg->rx_len;
	u32 val;
	int ret;
	int i;

	if (txlen > 16) {
		dev_err(d->dev,
			"dunno how to write more than 16 bytes yet\n");
		return -EIO;
	}
	if (rxlen > 4) {
		dev_err(d->dev,
			"dunno how to read more than 4 bytes yet\n");
		return -EIO;
	}

	dev_dbg(d->dev,
		"message to channel %d, write %zd bytes read %zd bytes\n",
		msg->channel, txlen, rxlen);

	/* Command "nature" */
	if (MCDE_DSI_HOST_IS_READ(msg->type))
		/* MCTL_MAIN_DATA_CTL already set up */
		val = DSI_DIRECT_CMD_MAIN_SETTINGS_CMD_NAT_READ;
	else
		val = DSI_DIRECT_CMD_MAIN_SETTINGS_CMD_NAT_WRITE;
	/*
	 * More than 2 bytes will not fit in a single packet, so it's
	 * time to set the "long not short" bit. One byte is used by
	 * the MIPI DCS command leaving just one byte for the payload
	 * in a short package.
	 */
	if (mipi_dsi_packet_format_is_long(msg->type))
		val |= DSI_DIRECT_CMD_MAIN_SETTINGS_CMD_LONGNOTSHORT;
	val |= 0 << DSI_DIRECT_CMD_MAIN_SETTINGS_CMD_ID_SHIFT;
	val |= txlen << DSI_DIRECT_CMD_MAIN_SETTINGS_CMD_SIZE_SHIFT;
	val |= DSI_DIRECT_CMD_MAIN_SETTINGS_CMD_LP_EN;
	val |= msg->type << DSI_DIRECT_CMD_MAIN_SETTINGS_CMD_HEAD_SHIFT;
	writel(val, d->regs + DSI_DIRECT_CMD_MAIN_SETTINGS);

	/* MIPI DCS command is part of the data */
	if (txlen > 0) {
		val = 0;
		for (i = 0; i < 4 && i < txlen; i++)
			val |= tx[i] << (i * 8);
	}
	writel(val, d->regs + DSI_DIRECT_CMD_WRDAT0);
	if (txlen > 4) {
		val = 0;
		for (i = 0; i < 4 && (i + 4) < txlen; i++)
			val |= tx[i + 4] << (i * 8);
		writel(val, d->regs + DSI_DIRECT_CMD_WRDAT1);
	}
	if (txlen > 8) {
		val = 0;
		for (i = 0; i < 4 && (i + 8) < txlen; i++)
			val |= tx[i + 8] << (i * 8);
		writel(val, d->regs + DSI_DIRECT_CMD_WRDAT2);
	}
	if (txlen > 12) {
		val = 0;
		for (i = 0; i < 4 && (i + 12) < txlen; i++)
			val |= tx[i + 12] << (i * 8);
		writel(val, d->regs + DSI_DIRECT_CMD_WRDAT3);
	}

	writel(~0, d->regs + DSI_DIRECT_CMD_STS_CLR);
	writel(~0, d->regs + DSI_CMD_MODE_STS_CLR);
	/* Send command */
	writel(1, d->regs + DSI_DIRECT_CMD_SEND);

	loop_counter = 1000 * 1000 / loop_delay_us;
	if (MCDE_DSI_HOST_IS_READ(msg->type)) {
		/* Read command */
		while (!(readl(d->regs + DSI_DIRECT_CMD_STS) &
			 (DSI_DIRECT_CMD_STS_READ_COMPLETED |
			  DSI_DIRECT_CMD_STS_READ_COMPLETED_WITH_ERR))
		       && --loop_counter)
			usleep_range(loop_delay_us, (loop_delay_us * 3) / 2);
		if (!loop_counter) {
			dev_err(d->dev, "DSI read timeout!\n");
			return -ETIME;
		}
	} else {
		/* Writing only */
		while (!(readl(d->regs + DSI_DIRECT_CMD_STS) &
			 DSI_DIRECT_CMD_STS_WRITE_COMPLETED)
		       && --loop_counter)
			usleep_range(loop_delay_us, (loop_delay_us * 3) / 2);

		if (!loop_counter) {
			dev_err(d->dev, "DSI write timeout!\n");
			return -ETIME;
		}
	}

	val = readl(d->regs + DSI_DIRECT_CMD_STS);
	if (val & DSI_DIRECT_CMD_STS_READ_COMPLETED_WITH_ERR) {
		dev_err(d->dev, "read completed with error\n");
		writel(1, d->regs + DSI_DIRECT_CMD_RD_INIT);
		return -EIO;
	}
	if (val & DSI_DIRECT_CMD_STS_ACKNOWLEDGE_WITH_ERR_RECEIVED) {
		val >>= DSI_DIRECT_CMD_STS_ACK_VAL_SHIFT;
		dev_err(d->dev, "error during transmission: %04x\n",
			val);
		return -EIO;
	}

	if (!MCDE_DSI_HOST_IS_READ(msg->type)) {
		/* Return number of bytes written */
		ret = txlen;
	} else {
		/* OK this is a read command, get the response */
		u32 rdsz;
		u32 rddat;
		u8 *rx = msg->rx_buf;

		rdsz = readl(d->regs + DSI_DIRECT_CMD_RD_PROPERTY);
		rdsz &= DSI_DIRECT_CMD_RD_PROPERTY_RD_SIZE_MASK;
		rddat = readl(d->regs + DSI_DIRECT_CMD_RDDAT);
		if (rdsz < rxlen) {
			dev_err(d->dev, "read error, requested %zd got %d\n",
				rxlen, rdsz);
			return -EIO;
		}
		/* FIXME: read more than 4 bytes */
		for (i = 0; i < 4 && i < rxlen; i++)
			rx[i] = (rddat >> (i * 8)) & 0xff;
		ret = rdsz;
	}

	writel(~0, d->regs + DSI_DIRECT_CMD_STS_CLR);
	writel(~0, d->regs + DSI_CMD_MODE_STS_CLR);

	return ret;
}

static const struct mipi_dsi_host_ops mcde_dsi_host_ops = {
	.attach = mcde_dsi_host_attach,
	.detach = mcde_dsi_host_detach,
	.transfer = mcde_dsi_host_transfer,
};

/* This sends a direct (short) command to request TE */
void mcde_dsi_te_request(struct mipi_dsi_device *mdsi)
{
	struct mcde_dsi *d;
	u32 val;

	d = host_to_mcde_dsi(mdsi->host);

	/* Command "nature" TE request */
	val = DSI_DIRECT_CMD_MAIN_SETTINGS_CMD_NAT_TE_REQ;
	val |= 0 << DSI_DIRECT_CMD_MAIN_SETTINGS_CMD_ID_SHIFT;
	val |= 2 << DSI_DIRECT_CMD_MAIN_SETTINGS_CMD_SIZE_SHIFT;
	val |= DSI_DIRECT_CMD_MAIN_SETTINGS_CMD_LP_EN;
	val |= MIPI_DSI_GENERIC_SHORT_WRITE_1_PARAM <<
		DSI_DIRECT_CMD_MAIN_SETTINGS_CMD_HEAD_SHIFT;
	writel(val, d->regs + DSI_DIRECT_CMD_MAIN_SETTINGS);

	/* Clear TE reveived and error status bits and enables them */
	writel(DSI_DIRECT_CMD_STS_CLR_TE_RECEIVED_CLR |
	       DSI_DIRECT_CMD_STS_CLR_ACKNOWLEDGE_WITH_ERR_RECEIVED_CLR,
	       d->regs + DSI_DIRECT_CMD_STS_CLR);
	val = readl(d->regs + DSI_DIRECT_CMD_STS_CTL);
	val |= DSI_DIRECT_CMD_STS_CTL_TE_RECEIVED_EN;
	val |= DSI_DIRECT_CMD_STS_CTL_ACKNOWLEDGE_WITH_ERR_EN;
	writel(val, d->regs + DSI_DIRECT_CMD_STS_CTL);

	/* Clear and enable no TE or TE missing status */
	writel(DSI_CMD_MODE_STS_CLR_ERR_NO_TE_CLR |
	       DSI_CMD_MODE_STS_CLR_ERR_TE_MISS_CLR,
	       d->regs + DSI_CMD_MODE_STS_CLR);
	val = readl(d->regs + DSI_CMD_MODE_STS_CTL);
	val |= DSI_CMD_MODE_STS_CTL_ERR_NO_TE_EN;
	val |= DSI_CMD_MODE_STS_CTL_ERR_TE_MISS_EN;
	writel(val, d->regs + DSI_CMD_MODE_STS_CTL);

	/* Send this TE request command */
	writel(1, d->regs + DSI_DIRECT_CMD_SEND);
}

static void mcde_dsi_setup_video_mode(struct mcde_dsi *d,
				      const struct drm_display_mode *mode)
{
	/* cpp, characters per pixel, number of bytes per pixel */
	u8 cpp = mipi_dsi_pixel_format_to_bpp(d->mdsi->format) / 8;
	u64 pclk;
	u64 bpl;
	int hfp;
	int hbp;
	int hsa;
	u32 blkline_pck, line_duration;
	u32 val;

	val = 0;
	if (d->mdsi->mode_flags & MIPI_DSI_MODE_VIDEO_BURST)
		val |= DSI_VID_MAIN_CTL_BURST_MODE;
	if (d->mdsi->mode_flags & MIPI_DSI_MODE_VIDEO_SYNC_PULSE) {
		val |= DSI_VID_MAIN_CTL_SYNC_PULSE_ACTIVE;
		val |= DSI_VID_MAIN_CTL_SYNC_PULSE_HORIZONTAL;
	}
	/* RGB header and pixel mode */
	switch (d->mdsi->format) {
	case MIPI_DSI_FMT_RGB565:
		val |= MIPI_DSI_PACKED_PIXEL_STREAM_16 <<
			DSI_VID_MAIN_CTL_HEADER_SHIFT;
		val |= DSI_VID_MAIN_CTL_VID_PIXEL_MODE_16BITS;
		break;
	case MIPI_DSI_FMT_RGB666_PACKED:
		val |= MIPI_DSI_PACKED_PIXEL_STREAM_18 <<
			DSI_VID_MAIN_CTL_HEADER_SHIFT;
		val |= DSI_VID_MAIN_CTL_VID_PIXEL_MODE_18BITS;
		break;
	case MIPI_DSI_FMT_RGB666:
		val |= MIPI_DSI_PIXEL_STREAM_3BYTE_18
			<< DSI_VID_MAIN_CTL_HEADER_SHIFT;
		val |= DSI_VID_MAIN_CTL_VID_PIXEL_MODE_18BITS_LOOSE;
		break;
	case MIPI_DSI_FMT_RGB888:
		val |= MIPI_DSI_PACKED_PIXEL_STREAM_24 <<
			DSI_VID_MAIN_CTL_HEADER_SHIFT;
		val |= DSI_VID_MAIN_CTL_VID_PIXEL_MODE_24BITS;
		break;
	default:
		dev_err(d->dev, "unknown pixel mode\n");
		return;
	}

	/* TODO: TVG (test video generator) could be enabled here */

	/*
	 * During vertical blanking: go to LP mode
	 * Like with the EOL setting, if this is not set, the EOL area will be
	 * filled with NULL or blanking packets in the vblank area.
	 * FIXME: some Samsung phones and display panels such as s6e63m0 use
	 * DSI_VID_MAIN_CTL_REG_BLKLINE_MODE_BLANKING here instead,
	 * figure out how to properly configure that from the panel.
	 */
	val |= DSI_VID_MAIN_CTL_REG_BLKLINE_MODE_LP_0;
	/*
	 * During EOL: go to LP mode. If this is not set, the EOL area will be
	 * filled with NULL or blanking packets.
	 */
	val |= DSI_VID_MAIN_CTL_REG_BLKEOL_MODE_LP_0;
	/* Recovery mode 1 */
	val |= 1 << DSI_VID_MAIN_CTL_RECOVERY_MODE_SHIFT;
	/* All other fields zero */
	writel(val, d->regs + DSI_VID_MAIN_CTL);

	/* Vertical frame parameters are pretty straight-forward */
	val = mode->vdisplay << DSI_VID_VSIZE_VACT_LENGTH_SHIFT;
	/* vertical front porch */
	val |= (mode->vsync_start - mode->vdisplay)
		<< DSI_VID_VSIZE_VFP_LENGTH_SHIFT;
	/* vertical sync active */
	val |= (mode->vsync_end - mode->vsync_start)
		<< DSI_VID_VSIZE_VSA_LENGTH_SHIFT;
	/* vertical back porch */
	val |= (mode->vtotal - mode->vsync_end)
		<< DSI_VID_VSIZE_VBP_LENGTH_SHIFT;
	writel(val, d->regs + DSI_VID_VSIZE);

	/*
	 * Horizontal frame parameters:
	 * horizontal resolution is given in pixels but must be re-calculated
	 * into bytes since this is what the hardware expects, these registers
	 * define the payload size of the packet.
	 *
	 * hfp = horizontal front porch in bytes
	 * hbp = horizontal back porch in bytes
	 * hsa = horizontal sync active in bytes
	 *
	 * 6 + 2 is HFP header + checksum
	 */
	hfp = (mode->hsync_start - mode->hdisplay) * cpp - 6 - 2;
	if (d->mdsi->mode_flags & MIPI_DSI_MODE_VIDEO_SYNC_PULSE) {
		/*
		 * Use sync pulse for sync: explicit HSA time
		 * 6 is HBP header + checksum
		 * 4 is RGB header + checksum
		 */
		hbp = (mode->htotal - mode->hsync_end) * cpp - 4 - 6;
		/*
		 * 6 is HBP header + checksum
		 * 4 is HSW packet bytes
		 * 4 is RGB header + checksum
		 */
		hsa = (mode->hsync_end - mode->hsync_start) * cpp - 4 - 4 - 6;
	} else {
		/*
		 * Use event for sync: HBP includes both back porch and sync
		 * 6 is HBP header + checksum
		 * 4 is HSW packet bytes
		 * 4 is RGB header + checksum
		 */
		hbp = (mode->htotal - mode->hsync_start) * cpp - 4 - 4 - 6;
		/* HSA is not present in this mode and set to 0 */
		hsa = 0;
	}
	if (hfp < 0) {
		dev_info(d->dev, "hfp negative, set to 0\n");
		hfp = 0;
	}
	if (hbp < 0) {
		dev_info(d->dev, "hbp negative, set to 0\n");
		hbp = 0;
	}
	if (hsa < 0) {
		dev_info(d->dev, "hsa negative, set to 0\n");
		hsa = 0;
	}
	dev_dbg(d->dev, "hfp: %u, hbp: %u, hsa: %u bytes\n",
		hfp, hbp, hsa);

	/* Frame parameters: horizontal sync active */
	val = hsa << DSI_VID_HSIZE1_HSA_LENGTH_SHIFT;
	/* horizontal back porch */
	val |= hbp << DSI_VID_HSIZE1_HBP_LENGTH_SHIFT;
	/* horizontal front porch */
	val |= hfp << DSI_VID_HSIZE1_HFP_LENGTH_SHIFT;
	writel(val, d->regs + DSI_VID_HSIZE1);

	/* RGB data length (visible bytes on one scanline) */
	val = mode->hdisplay * cpp;
	writel(val, d->regs + DSI_VID_HSIZE2);
	dev_dbg(d->dev, "RGB length, visible area on a line: %u bytes\n", val);

	/*
	 * Calculate the time between two pixels in picoseconds using
	 * the supplied refresh rate and total resolution including
	 * porches and sync.
	 */
	/* (ps/s) / (pixels/s) = ps/pixels */
	pclk = DIV_ROUND_UP_ULL(1000000000000,
				(mode->vrefresh * mode->htotal * mode->vtotal));
	dev_dbg(d->dev, "picoseconds between two pixels: %llu\n",
		pclk);

	/*
	 * How many bytes per line will this update frequency yield?
	 *
	 * Calculate the number of picoseconds for one scanline (1), then
	 * divide by 1000000000000 (2) to get in pixels per second we
	 * want to output.
	 *
	 * Multiply with number of bytes per second at this video display
	 * frequency (3) to get number of bytes transferred during this
	 * time. Notice that we use the frequency the display wants,
	 * not what we actually get from the DSI PLL, which is hs_freq.
	 *
	 * These arithmetics are done in a different order to avoid
	 * overflow.
	 */
	bpl = pclk * mode->htotal; /* (1) picoseconds per line */
	dev_dbg(d->dev, "picoseconds per line: %llu\n", bpl);
	/* Multiply with bytes per second (3) */
	bpl *= (d->mdsi->hs_rate / 8);
	/* Pixels per second (2) */
	bpl = DIV_ROUND_DOWN_ULL(bpl, 1000000); /* microseconds */
	bpl = DIV_ROUND_DOWN_ULL(bpl, 1000000); /* seconds */
	/* parallel transactions in all lanes */
	bpl *= d->mdsi->lanes;
	dev_dbg(d->dev,
		"calculated bytes per line: %llu @ %d Hz with HS %lu Hz\n",
		bpl, mode->vrefresh, d->mdsi->hs_rate);

	/*
	 * 6 is header + checksum, header = 4 bytes, checksum = 2 bytes
	 * 4 is short packet for vsync/hsync
	 */
	if (d->mdsi->mode_flags & MIPI_DSI_MODE_VIDEO_SYNC_PULSE) {
		/* Set the event packet size to 0 (not used) */
		writel(0, d->regs + DSI_VID_BLKSIZE1);
		/*
		 * FIXME: isn't the hsync width in pixels? The porch and
		 * sync area size is in pixels here, but this -6
		 * seems to be for bytes. It looks like this in the vendor
		 * code though. Is it completely untested?
		 */
		blkline_pck = bpl - (mode->hsync_end - mode->hsync_start) - 6;
		val = blkline_pck << DSI_VID_BLKSIZE2_BLKLINE_PULSE_PCK_SHIFT;
		writel(val, d->regs + DSI_VID_BLKSIZE2);
	} else {
		/* Set the sync pulse packet size to 0 (not used) */
		writel(0, d->regs + DSI_VID_BLKSIZE2);
		/* Specifying payload size in bytes (-4-6 from manual) */
		blkline_pck = bpl - 4 - 6;
		if (blkline_pck > 0x1FFF)
			dev_err(d->dev, "blkline_pck too big %d bytes\n",
				blkline_pck);
		val = blkline_pck << DSI_VID_BLKSIZE1_BLKLINE_EVENT_PCK_SHIFT;
		val &= DSI_VID_BLKSIZE1_BLKLINE_EVENT_PCK_MASK;
		writel(val, d->regs + DSI_VID_BLKSIZE1);
	}

	/*
	 * The line duration is used to scale back the frequency from
	 * the max frequency supported by the HS clock to the desired
	 * update frequency in vrefresh.
	 */
	line_duration = blkline_pck + 6;
	/*
	 * The datasheet contains this complex condition to decreasing
	 * the line duration by 1 under very specific circumstances.
	 * Here we also imply that LP is used during burst EOL.
	 */
	if (d->mdsi->lanes == 2 && (hsa & 0x01) && (hfp & 0x01)
	    && (d->mdsi->mode_flags & MIPI_DSI_MODE_VIDEO_BURST))
		line_duration--;
	line_duration = DIV_ROUND_CLOSEST(line_duration, d->mdsi->lanes);
	dev_dbg(d->dev, "line duration %u bytes\n", line_duration);
	val = line_duration << DSI_VID_DPHY_TIME_REG_LINE_DURATION_SHIFT;
	/*
	 * This is the time to perform LP->HS on D-PHY
	 * FIXME: nowhere to get this from: DT property on the DSI?
	 * The manual says this is "system dependent".
	 * values like 48 and 72 seen in the vendor code.
	 */
	val |= 48 << DSI_VID_DPHY_TIME_REG_WAKEUP_TIME_SHIFT;
	writel(val, d->regs + DSI_VID_DPHY_TIME);

	/*
	 * See the manual figure 657 page 2203 for understanding the impact
	 * of the different burst mode settings.
	 */
	if (d->mdsi->mode_flags & MIPI_DSI_MODE_VIDEO_BURST) {
		int blkeol_pck, blkeol_duration;
		/*
		 * Packet size at EOL for burst mode, this is only used
		 * if DSI_VID_MAIN_CTL_REG_BLKEOL_MODE_LP_0 is NOT set,
		 * but we instead send NULL or blanking packets at EOL.
		 * This is given in number of bytes.
		 *
		 * See the manual page 2198 for the 13 reg_blkeol_pck bits.
		 */
		blkeol_pck = bpl - (mode->htotal * cpp) - 6;
		if (blkeol_pck < 0) {
			dev_err(d->dev, "video block does not fit on line!\n");
			dev_err(d->dev,
				"calculated bytes per line: %llu @ %d Hz\n",
				bpl, mode->vrefresh);
			dev_err(d->dev,
				"bytes per line (blkline_pck) %u bytes\n",
				blkline_pck);
			dev_err(d->dev,
				"blkeol_pck becomes %d bytes\n", blkeol_pck);
			return;
		}
		dev_dbg(d->dev, "BLKEOL packet: %d bytes\n", blkeol_pck);

		val = readl(d->regs + DSI_VID_BLKSIZE1);
		val &= ~DSI_VID_BLKSIZE1_BLKEOL_PCK_MASK;
		val |= blkeol_pck << DSI_VID_BLKSIZE1_BLKEOL_PCK_SHIFT;
		writel(val, d->regs + DSI_VID_BLKSIZE1);
		/* Use the same value for exact burst limit */
		val = blkeol_pck <<
			DSI_VID_VCA_SETTING2_EXACT_BURST_LIMIT_SHIFT;
		val &= DSI_VID_VCA_SETTING2_EXACT_BURST_LIMIT_MASK;
		writel(val, d->regs + DSI_VID_VCA_SETTING2);
		/*
		 * This BLKEOL duration is claimed to be the duration in clock
		 * cycles of the BLLP end-of-line (EOL) period for each line if
		 * DSI_VID_MAIN_CTL_REG_BLKEOL_MODE_LP_0 is set.
		 *
		 * It is hard to trust the manuals' claim that this is in clock
		 * cycles as we mimic the behaviour of the vendor code, which
		 * appears to write a number of bytes that would have been
		 * transferred on a single lane.
		 *
		 * See the manual figure 657 page 2203 and page 2198 for the 13
		 * reg_blkeol_duration bits.
		 *
		 * FIXME: should this also be set up also for non-burst mode
		 * according to figure 565 page 2202?
		 */
		blkeol_duration = DIV_ROUND_CLOSEST(blkeol_pck + 6,
						    d->mdsi->lanes);
		dev_dbg(d->dev, "BLKEOL duration: %d clock cycles\n",
			blkeol_duration);

		val = readl(d->regs + DSI_VID_PCK_TIME);
		val &= ~DSI_VID_PCK_TIME_BLKEOL_DURATION_MASK;
		val |= blkeol_duration <<
			DSI_VID_PCK_TIME_BLKEOL_DURATION_SHIFT;
		writel(val, d->regs + DSI_VID_PCK_TIME);

		/* Max burst limit, this is given in bytes */
		val = readl(d->regs + DSI_VID_VCA_SETTING1);
		val &= ~DSI_VID_VCA_SETTING1_MAX_BURST_LIMIT_MASK;
		val |= (blkeol_pck - 6) <<
			DSI_VID_VCA_SETTING1_MAX_BURST_LIMIT_SHIFT;
		writel(val, d->regs + DSI_VID_VCA_SETTING1);
	}

	/* Maximum line limit */
	val = readl(d->regs + DSI_VID_VCA_SETTING2);
	val &= ~DSI_VID_VCA_SETTING2_MAX_LINE_LIMIT_MASK;
	val |= (blkline_pck - 6) <<
		DSI_VID_VCA_SETTING2_MAX_LINE_LIMIT_SHIFT;
	writel(val, d->regs + DSI_VID_VCA_SETTING2);
	dev_dbg(d->dev, "blkline pck: %d bytes\n", blkline_pck - 6);
}

static void mcde_dsi_start(struct mcde_dsi *d)
{
	unsigned long hs_freq;
	u32 val;
	int i;

	/* No integration mode */
	writel(0, d->regs + DSI_MCTL_INTEGRATION_MODE);

	/* Enable the DSI port, from drivers/video/mcde/dsilink_v2.c */
	val = DSI_MCTL_MAIN_DATA_CTL_LINK_EN |
		DSI_MCTL_MAIN_DATA_CTL_BTA_EN |
		DSI_MCTL_MAIN_DATA_CTL_READ_EN |
		DSI_MCTL_MAIN_DATA_CTL_REG_TE_EN;
	if (d->mdsi->mode_flags & MIPI_DSI_MODE_EOT_PACKET)
		val |= DSI_MCTL_MAIN_DATA_CTL_HOST_EOT_GEN;
	writel(val, d->regs + DSI_MCTL_MAIN_DATA_CTL);

	/* Set a high command timeout, clear other fields */
	val = 0x3ff << DSI_CMD_MODE_CTL_TE_TIMEOUT_SHIFT;
	writel(val, d->regs + DSI_CMD_MODE_CTL);

	/*
	 * UI_X4 is described as "unit interval times four"
	 * I guess since DSI packets are 4 bytes wide, one unit
	 * is one byte.
	 */
	hs_freq = clk_get_rate(d->hs_clk);
	hs_freq /= 1000000; /* MHz */
	val = 4000 / hs_freq;
	dev_dbg(d->dev, "UI value: %d\n", val);
	val <<= DSI_MCTL_DPHY_STATIC_UI_X4_SHIFT;
	val &= DSI_MCTL_DPHY_STATIC_UI_X4_MASK;
	writel(val, d->regs + DSI_MCTL_DPHY_STATIC);

	/*
	 * Enable clocking: 0x0f (something?) between each burst,
	 * enable the second lane if needed, enable continuous clock if
	 * needed, enable switch into ULPM (ultra-low power mode) on
	 * all the lines.
	 */
	val = 0x0f << DSI_MCTL_MAIN_PHY_CTL_WAIT_BURST_TIME_SHIFT;
	if (d->mdsi->lanes == 2)
		val |= DSI_MCTL_MAIN_PHY_CTL_LANE2_EN;
	if (!(d->mdsi->mode_flags & MIPI_DSI_CLOCK_NON_CONTINUOUS))
		val |= DSI_MCTL_MAIN_PHY_CTL_CLK_CONTINUOUS;
	val |= DSI_MCTL_MAIN_PHY_CTL_CLK_ULPM_EN |
		DSI_MCTL_MAIN_PHY_CTL_DAT1_ULPM_EN |
		DSI_MCTL_MAIN_PHY_CTL_DAT2_ULPM_EN;
	writel(val, d->regs + DSI_MCTL_MAIN_PHY_CTL);

	val = (1 << DSI_MCTL_ULPOUT_TIME_CKLANE_ULPOUT_TIME_SHIFT) |
		(1 << DSI_MCTL_ULPOUT_TIME_DATA_ULPOUT_TIME_SHIFT);
	writel(val, d->regs + DSI_MCTL_ULPOUT_TIME);

	writel(DSI_DPHY_LANES_TRIM_DPHY_SPECS_90_81B_0_90,
	       d->regs + DSI_DPHY_LANES_TRIM);

	/* High PHY timeout */
	val = (0x0f << DSI_MCTL_DPHY_TIMEOUT_CLK_DIV_SHIFT) |
		(0x3fff << DSI_MCTL_DPHY_TIMEOUT_HSTX_TO_VAL_SHIFT) |
		(0x3fff << DSI_MCTL_DPHY_TIMEOUT_LPRX_TO_VAL_SHIFT);
	writel(val, d->regs + DSI_MCTL_DPHY_TIMEOUT);

	val = DSI_MCTL_MAIN_EN_PLL_START |
		DSI_MCTL_MAIN_EN_CKLANE_EN |
		DSI_MCTL_MAIN_EN_DAT1_EN |
		DSI_MCTL_MAIN_EN_IF1_EN;
	if (d->mdsi->lanes == 2)
		val |= DSI_MCTL_MAIN_EN_DAT2_EN;
	writel(val, d->regs + DSI_MCTL_MAIN_EN);

	/* Wait for the PLL to lock and the clock and data lines to come up */
	i = 0;
	val = DSI_MCTL_MAIN_STS_PLL_LOCK |
		DSI_MCTL_MAIN_STS_CLKLANE_READY |
		DSI_MCTL_MAIN_STS_DAT1_READY;
	if (d->mdsi->lanes == 2)
		val |= DSI_MCTL_MAIN_STS_DAT2_READY;
	while ((readl(d->regs + DSI_MCTL_MAIN_STS) & val) != val) {
		/* Sleep for a millisecond */
		usleep_range(1000, 1500);
		if (i++ == 100) {
			dev_warn(d->dev, "DSI lanes did not start up\n");
			return;
		}
	}

	/* TODO needed? */

	/* Command mode, clear IF1 ID */
	val = readl(d->regs + DSI_CMD_MODE_CTL);
	/*
	 * If we enable low-power mode here, with
	 * val |= DSI_CMD_MODE_CTL_IF1_LP_EN
	 * then display updates become really slow.
	 */
	val &= ~DSI_CMD_MODE_CTL_IF1_ID_MASK;
	writel(val, d->regs + DSI_CMD_MODE_CTL);

	/* Wait for DSI PHY to initialize */
	usleep_range(100, 200);
	dev_info(d->dev, "DSI link enabled\n");
}


static void mcde_dsi_bridge_enable(struct drm_bridge *bridge)
{
	struct mcde_dsi *d = bridge_to_mcde_dsi(bridge);
	u32 val;

	if (d->mdsi->mode_flags & MIPI_DSI_MODE_VIDEO) {
		/* Enable video mode */
		val = readl(d->regs + DSI_MCTL_MAIN_DATA_CTL);
		val |= DSI_MCTL_MAIN_DATA_CTL_VID_EN;
		writel(val, d->regs + DSI_MCTL_MAIN_DATA_CTL);
	}

	dev_info(d->dev, "enable DSI master\n");
};

static void mcde_dsi_bridge_pre_enable(struct drm_bridge *bridge)
{
	struct mcde_dsi *d = bridge_to_mcde_dsi(bridge);
	unsigned long hs_freq, lp_freq;
	u32 val;
	int ret;

	/* Copy maximum clock frequencies */
	if (d->mdsi->lp_rate)
		lp_freq = d->mdsi->lp_rate;
	else
		lp_freq = DSI_DEFAULT_LP_FREQ_HZ;
	if (d->mdsi->hs_rate)
		hs_freq = d->mdsi->hs_rate;
	else
		hs_freq = DSI_DEFAULT_HS_FREQ_HZ;

	/* Enable LP (Low Power, Energy Save, ES) and HS (High Speed) clocks */
	d->lp_freq = clk_round_rate(d->lp_clk, lp_freq);
	ret = clk_set_rate(d->lp_clk, d->lp_freq);
	if (ret)
		dev_err(d->dev, "failed to set LP clock rate %lu Hz\n",
			d->lp_freq);

	d->hs_freq = clk_round_rate(d->hs_clk, hs_freq);
	ret = clk_set_rate(d->hs_clk, d->hs_freq);
	if (ret)
		dev_err(d->dev, "failed to set HS clock rate %lu Hz\n",
			d->hs_freq);

	/* Start clocks */
	ret = clk_prepare_enable(d->lp_clk);
	if (ret)
		dev_err(d->dev, "failed to enable LP clock\n");
	else
		dev_info(d->dev, "DSI LP clock rate %lu Hz\n",
			 d->lp_freq);
	ret = clk_prepare_enable(d->hs_clk);
	if (ret)
		dev_err(d->dev, "failed to enable HS clock\n");
	else
		dev_info(d->dev, "DSI HS clock rate %lu Hz\n",
			 d->hs_freq);

	if (d->mdsi->mode_flags & MIPI_DSI_MODE_VIDEO) {
		/* Put IF1 into video mode */
		val = readl(d->regs + DSI_MCTL_MAIN_DATA_CTL);
		val |= DSI_MCTL_MAIN_DATA_CTL_IF1_MODE;
		writel(val, d->regs + DSI_MCTL_MAIN_DATA_CTL);

		/* Disable command mode on IF1 */
		val = readl(d->regs + DSI_CMD_MODE_CTL);
		val &= ~DSI_CMD_MODE_CTL_IF1_LP_EN;
		writel(val, d->regs + DSI_CMD_MODE_CTL);

		/* Enable some error interrupts */
		val = readl(d->regs + DSI_VID_MODE_STS_CTL);
		val |= DSI_VID_MODE_STS_CTL_ERR_MISSING_VSYNC;
		val |= DSI_VID_MODE_STS_CTL_ERR_MISSING_DATA;
		writel(val, d->regs + DSI_VID_MODE_STS_CTL);
	} else {
		/* Command mode, clear IF1 ID */
		val = readl(d->regs + DSI_CMD_MODE_CTL);
		/*
		 * If we enable low-power mode here with
		 * val |= DSI_CMD_MODE_CTL_IF1_LP_EN
		 * the display updates become really slow.
		 */
		val &= ~DSI_CMD_MODE_CTL_IF1_ID_MASK;
		writel(val, d->regs + DSI_CMD_MODE_CTL);
	}
}

static void mcde_dsi_bridge_mode_set(struct drm_bridge *bridge,
				     const struct drm_display_mode *mode,
				     const struct drm_display_mode *adj)
{
	struct mcde_dsi *d = bridge_to_mcde_dsi(bridge);

	if (!d->mdsi) {
		dev_err(d->dev, "no DSI device attached to encoder!\n");
		return;
	}

	dev_info(d->dev, "set DSI master to %dx%d %u Hz %s mode\n",
		 mode->hdisplay, mode->vdisplay, mode->clock * 1000,
		 (d->mdsi->mode_flags & MIPI_DSI_MODE_VIDEO) ? "VIDEO" : "CMD"
		);

	if (d->mdsi->mode_flags & MIPI_DSI_MODE_VIDEO)
		mcde_dsi_setup_video_mode(d, mode);
}

static void mcde_dsi_wait_for_command_mode_stop(struct mcde_dsi *d)
{
	u32 val;
	int i;

	/*
	 * Wait until we get out of command mode
	 * CSM = Command State Machine
	 */
	i = 0;
	val = DSI_CMD_MODE_STS_CSM_RUNNING;
	while ((readl(d->regs + DSI_CMD_MODE_STS) & val) == val) {
		/* Sleep for a millisecond */
		usleep_range(1000, 2000);
		if (i++ == 100) {
			dev_warn(d->dev,
				 "could not get out of command mode\n");
			return;
		}
	}
}

static void mcde_dsi_wait_for_video_mode_stop(struct mcde_dsi *d)
{
	u32 val;
	int i;

	/* Wait until we get out og video mode */
	i = 0;
	val = DSI_VID_MODE_STS_VSG_RUNNING;
	while ((readl(d->regs + DSI_VID_MODE_STS) & val) == val) {
		/* Sleep for a millisecond */
		usleep_range(1000, 2000);
		if (i++ == 100) {
			dev_warn(d->dev,
				 "could not get out of video mode\n");
			return;
		}
	}
}

static void mcde_dsi_bridge_disable(struct drm_bridge *bridge)
{
	struct mcde_dsi *d = bridge_to_mcde_dsi(bridge);
	u32 val;

	/* Disable all error interrupts */
	writel(0, d->regs + DSI_VID_MODE_STS_CTL);

	if (d->mdsi->mode_flags & MIPI_DSI_MODE_VIDEO) {
		/* Stop video mode */
		val = readl(d->regs + DSI_MCTL_MAIN_DATA_CTL);
		val &= ~DSI_MCTL_MAIN_DATA_CTL_VID_EN;
		writel(val, d->regs + DSI_MCTL_MAIN_DATA_CTL);
		mcde_dsi_wait_for_video_mode_stop(d);
	} else {
		/* Stop command mode */
		mcde_dsi_wait_for_command_mode_stop(d);
	}

	/* Stop clocks */
	clk_disable_unprepare(d->hs_clk);
	clk_disable_unprepare(d->lp_clk);
}

<<<<<<< HEAD
static int mcde_dsi_bridge_attach(struct drm_bridge *bridge)
=======
static int mcde_dsi_bridge_attach(struct drm_bridge *bridge,
				  enum drm_bridge_attach_flags flags)
>>>>>>> 04d5ce62
{
	struct mcde_dsi *d = bridge_to_mcde_dsi(bridge);
	struct drm_device *drm = bridge->dev;
	int ret;

	if (!drm_core_check_feature(drm, DRIVER_ATOMIC)) {
		dev_err(d->dev, "we need atomic updates\n");
		return -ENOTSUPP;
	}

	/* Attach the DSI bridge to the output (panel etc) bridge */
<<<<<<< HEAD
	ret = drm_bridge_attach(bridge->encoder, d->bridge_out, bridge);
=======
	ret = drm_bridge_attach(bridge->encoder, d->bridge_out, bridge, flags);
>>>>>>> 04d5ce62
	if (ret) {
		dev_err(d->dev, "failed to attach the DSI bridge\n");
		return ret;
	}

	return 0;
}

static const struct drm_bridge_funcs mcde_dsi_bridge_funcs = {
	.attach = mcde_dsi_bridge_attach,
	.mode_set = mcde_dsi_bridge_mode_set,
	.disable = mcde_dsi_bridge_disable,
	.enable = mcde_dsi_bridge_enable,
	.pre_enable = mcde_dsi_bridge_pre_enable,
};

static int mcde_dsi_bind(struct device *dev, struct device *master,
			 void *data)
{
	struct drm_device *drm = data;
	struct mcde *mcde = drm->dev_private;
	struct mcde_dsi *d = dev_get_drvdata(dev);
	struct device_node *child;
	struct drm_panel *panel = NULL;
	struct drm_bridge *bridge = NULL;

	if (!of_get_available_child_count(dev->of_node)) {
		dev_info(dev, "unused DSI interface\n");
		d->unused = true;
		return 0;
	}
	d->mcde = mcde;
	/* If the display attached before binding, set this up */
	if (d->mdsi)
		mcde_dsi_attach_to_mcde(d);

	/* Obtain the clocks */
	d->hs_clk = devm_clk_get(dev, "hs");
	if (IS_ERR(d->hs_clk)) {
		dev_err(dev, "unable to get HS clock\n");
		return PTR_ERR(d->hs_clk);
	}

	d->lp_clk = devm_clk_get(dev, "lp");
	if (IS_ERR(d->lp_clk)) {
		dev_err(dev, "unable to get LP clock\n");
		return PTR_ERR(d->lp_clk);
	}

	/* Assert RESET through the PRCMU, active low */
	/* FIXME: which DSI block? */
	regmap_update_bits(d->prcmu, PRCM_DSI_SW_RESET,
			   PRCM_DSI_SW_RESET_DSI0_SW_RESETN, 0);

	usleep_range(100, 200);

	/* De-assert RESET again */
	regmap_update_bits(d->prcmu, PRCM_DSI_SW_RESET,
			   PRCM_DSI_SW_RESET_DSI0_SW_RESETN,
			   PRCM_DSI_SW_RESET_DSI0_SW_RESETN);

	/* Start up the hardware */
	mcde_dsi_start(d);

	/* Look for a panel as a child to this node */
	for_each_available_child_of_node(dev->of_node, child) {
		panel = of_drm_find_panel(child);
		if (IS_ERR(panel)) {
			dev_err(dev, "failed to find panel try bridge (%ld)\n",
				PTR_ERR(panel));
			panel = NULL;

			bridge = of_drm_find_bridge(child);
			if (IS_ERR(bridge)) {
				dev_err(dev, "failed to find bridge (%ld)\n",
					PTR_ERR(bridge));
				return PTR_ERR(bridge);
			}
		}
	}
	if (panel) {
		bridge = drm_panel_bridge_add_typed(panel,
						    DRM_MODE_CONNECTOR_DSI);
		if (IS_ERR(bridge)) {
			dev_err(dev, "error adding panel bridge\n");
			return PTR_ERR(bridge);
		}
		dev_info(dev, "connected to panel\n");
		d->panel = panel;
	} else if (bridge) {
		/* TODO: AV8100 HDMI encoder goes here for example */
		dev_info(dev, "connected to non-panel bridge (unsupported)\n");
		return -ENODEV;
	} else {
		dev_err(dev, "no panel or bridge\n");
		return -ENODEV;
	}

	d->bridge_out = bridge;

	/* Create a bridge for this DSI channel */
	d->bridge.funcs = &mcde_dsi_bridge_funcs;
	d->bridge.of_node = dev->of_node;
	drm_bridge_add(&d->bridge);

	/* TODO: first come first serve, use a list */
	mcde->bridge = &d->bridge;

	dev_info(dev, "initialized MCDE DSI bridge\n");

	return 0;
}

static void mcde_dsi_unbind(struct device *dev, struct device *master,
			    void *data)
{
	struct mcde_dsi *d = dev_get_drvdata(dev);

	if (d->panel)
		drm_panel_bridge_remove(d->bridge_out);
	regmap_update_bits(d->prcmu, PRCM_DSI_SW_RESET,
			   PRCM_DSI_SW_RESET_DSI0_SW_RESETN, 0);
}

static const struct component_ops mcde_dsi_component_ops = {
	.bind   = mcde_dsi_bind,
	.unbind = mcde_dsi_unbind,
};

static int mcde_dsi_probe(struct platform_device *pdev)
{
	struct device *dev = &pdev->dev;
	struct mcde_dsi *d;
	struct mipi_dsi_host *host;
	struct resource *res;
	u32 dsi_id;
	int ret;

	d = devm_kzalloc(dev, sizeof(*d), GFP_KERNEL);
	if (!d)
		return -ENOMEM;
	d->dev = dev;
	platform_set_drvdata(pdev, d);

	/* Get a handle on the PRCMU so we can do reset */
	d->prcmu =
		syscon_regmap_lookup_by_compatible("stericsson,db8500-prcmu");
	if (IS_ERR(d->prcmu)) {
		dev_err(dev, "no PRCMU regmap\n");
		return PTR_ERR(d->prcmu);
	}

	res = platform_get_resource(pdev, IORESOURCE_MEM, 0);
	d->regs = devm_ioremap_resource(dev, res);
	if (IS_ERR(d->regs)) {
		dev_err(dev, "no DSI regs\n");
		return PTR_ERR(d->regs);
	}

	dsi_id = readl(d->regs + DSI_ID_REG);
	dev_info(dev, "HW revision 0x%08x\n", dsi_id);

	host = &d->dsi_host;
	host->dev = dev;
	host->ops = &mcde_dsi_host_ops;
	ret = mipi_dsi_host_register(host);
	if (ret < 0) {
		dev_err(dev, "failed to register DSI host: %d\n", ret);
		return ret;
	}
	dev_info(dev, "registered DSI host\n");

	platform_set_drvdata(pdev, d);
	return component_add(dev, &mcde_dsi_component_ops);
}

static int mcde_dsi_remove(struct platform_device *pdev)
{
	struct mcde_dsi *d = platform_get_drvdata(pdev);

	component_del(&pdev->dev, &mcde_dsi_component_ops);
	mipi_dsi_host_unregister(&d->dsi_host);

	return 0;
}

static const struct of_device_id mcde_dsi_of_match[] = {
	{
		.compatible = "ste,mcde-dsi",
	},
	{},
};

struct platform_driver mcde_dsi_driver = {
	.driver = {
		.name           = "mcde-dsi",
		.of_match_table = of_match_ptr(mcde_dsi_of_match),
	},
	.probe = mcde_dsi_probe,
	.remove = mcde_dsi_remove,
};<|MERGE_RESOLUTION|>--- conflicted
+++ resolved
@@ -986,12 +986,8 @@
 	clk_disable_unprepare(d->lp_clk);
 }
 
-<<<<<<< HEAD
-static int mcde_dsi_bridge_attach(struct drm_bridge *bridge)
-=======
 static int mcde_dsi_bridge_attach(struct drm_bridge *bridge,
 				  enum drm_bridge_attach_flags flags)
->>>>>>> 04d5ce62
 {
 	struct mcde_dsi *d = bridge_to_mcde_dsi(bridge);
 	struct drm_device *drm = bridge->dev;
@@ -1003,11 +999,7 @@
 	}
 
 	/* Attach the DSI bridge to the output (panel etc) bridge */
-<<<<<<< HEAD
-	ret = drm_bridge_attach(bridge->encoder, d->bridge_out, bridge);
-=======
 	ret = drm_bridge_attach(bridge->encoder, d->bridge_out, bridge, flags);
->>>>>>> 04d5ce62
 	if (ret) {
 		dev_err(d->dev, "failed to attach the DSI bridge\n");
 		return ret;
