--- conflicted
+++ resolved
@@ -1322,11 +1322,7 @@
 	}
 
 	/* clk rate info is needed for setup_data_interface */
-<<<<<<< HEAD
-	if (denali->clk_rate && denali->clk_x_rate)
-=======
 	if (!denali->clk_rate || !denali->clk_x_rate)
->>>>>>> f17b5f06
 		chip->options |= NAND_KEEP_TIMINGS;
 
 	chip->legacy.dummy_controller.ops = &denali_controller_ops;
