--- conflicted
+++ resolved
@@ -293,11 +293,7 @@
 	 * A little more than 1G of guest page sized pages.  Cover the
 	 * case where the size is not aligned to 64 pages.
 	 */
-<<<<<<< HEAD
-	guest_num_pages = (1ul << (30 - guest_page_shift)) + 3;
-=======
 	guest_num_pages = (1ul << (30 - guest_page_shift)) + 16;
->>>>>>> 0ecfebd2
 	host_page_size = getpagesize();
 	host_num_pages = (guest_num_pages * guest_page_size) / host_page_size +
 			 !!((guest_num_pages * guest_page_size) % host_page_size);
@@ -319,11 +315,7 @@
 #ifdef USE_CLEAR_DIRTY_LOG
 	struct kvm_enable_cap cap = {};
 
-<<<<<<< HEAD
-	cap.cap = KVM_CAP_MANUAL_DIRTY_LOG_PROTECT;
-=======
 	cap.cap = KVM_CAP_MANUAL_DIRTY_LOG_PROTECT2;
->>>>>>> 0ecfebd2
 	cap.args[0] = 1;
 	vm_enable_cap(vm, &cap);
 #endif
@@ -435,11 +427,7 @@
 	unsigned long interval = TEST_HOST_LOOP_INTERVAL;
 	bool mode_selected = false;
 	uint64_t phys_offset = 0;
-<<<<<<< HEAD
-	unsigned int mode, host_ipa_limit;
-=======
 	unsigned int mode;
->>>>>>> 0ecfebd2
 	int opt, i;
 #ifdef __aarch64__
 	unsigned int host_ipa_limit;
@@ -452,16 +440,6 @@
 	}
 #endif
 
-<<<<<<< HEAD
-#ifdef USE_CLEAR_DIRTY_LOG
-	if (!kvm_check_cap(KVM_CAP_MANUAL_DIRTY_LOG_PROTECT)) {
-		fprintf(stderr, "KVM_CLEAR_DIRTY_LOG not available, skipping tests\n");
-		exit(KSFT_SKIP);
-	}
-#endif
-
-=======
->>>>>>> 0ecfebd2
 #ifdef __x86_64__
 	vm_guest_mode_params_init(VM_MODE_P52V48_4K, true, true);
 #endif
